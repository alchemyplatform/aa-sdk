import type { Address } from "@aa-sdk/core";
import type { TSignedRequest, getWebAuthnAttestation } from "@turnkey/http";
import type { Hex } from "viem";
import type { AuthParams } from "../signer";

export type CredentialCreationOptionOverrides = {
  publicKey?: Partial<CredentialCreationOptions["publicKey"]>;
} & Pick<CredentialCreationOptions, "signal">;

// [!region User]
export type User = {
  email?: string;
  orgId: string;
  userId: string;
  address: Address;
  solanaAddress?: string;
  credentialId?: string;
  idToken?: string;
  claims?: Record<string, unknown>;
};
// [!endregion User]

export type ExportWalletParams = {
  iframeContainerId: string;
  iframeElementId?: string;
};

export type CreateAccountParams =
  | {
      type: "email";
      email: string;
      /** @deprecated This option will be overriden by dashboard settings. Please use the dashboard settings instead. This option will be removed in a future release. */
      emailMode?: EmailType;
      expirationSeconds?: number;
      redirectParams?: URLSearchParams;
    }
  | {
      type: "passkey";
      email: string;
      creationOpts?: CredentialCreationOptionOverrides;
    }
  | {
      type: "passkey";
      username: string;
      creationOpts?: CredentialCreationOptionOverrides;
    };

export type EmailType = "magicLink" | "otp";

export type EmailAuthParams = {
  email: string;
  /** @deprecated This option will be overriden by dashboard settings. Please use the dashboard settings instead. This option will be removed in a future release. */
  emailMode?: EmailType;
  expirationSeconds?: number;
  targetPublicKey: string;
  redirectParams?: URLSearchParams;
  multiFactors?: VerifyMfaParams[];
};

export type OauthParams = Extract<AuthParams, { type: "oauth" }> & {
  expirationSeconds?: number;
};

export type OtpParams = {
  orgId: string;
  otpId: string;
  otpCode: string;
  targetPublicKey: string;
  expirationSeconds?: number;
  multiFactors?: VerifyMfaParams[];
};

export type SignupResponse = {
  orgId: string;
  userId?: string;
  address?: Address;
  otpId?: string;
};

export type OauthConfig = {
  codeChallenge: string;
  requestKey: string;
  authProviders: AuthProviderConfig[];
};

export type EmailConfig = {
  mode?: "MAGIC_LINK" | "OTP";
};

export type SignerConfig = {
  email: EmailConfig;
};

export type AuthProviderConfig = {
  id: string;
  isCustomProvider?: boolean;
  clientId: string;
  authEndpoint: string;
};

export type SignerRoutes = SignerEndpoints[number]["Route"];
export type SignerBody<T extends SignerRoutes> = Extract<
  SignerEndpoints[number],
  { Route: T }
>["Body"];
export type SignerResponse<T extends SignerRoutes> = Extract<
  SignerEndpoints[number],
  { Route: T }
>["Response"];

export type SignerEndpoints = [
  {
    Route: "/v1/signup";
    Body:
      | (Omit<EmailAuthParams, "redirectParams"> & {
          redirectParams?: string;
        })
      | {
          passkey: {
            challenge: string;
            attestation: Awaited<ReturnType<typeof getWebAuthnAttestation>>;
          };
        };
    Response: SignupResponse;
  },
  {
    Route: "/v1/whoami";
    Body: {
      stampedRequest: TSignedRequest;
    };
    Response: User;
  },
  {
    Route: "/v1/auth";
    Body: Omit<EmailAuthParams, "redirectParams"> & {
      redirectParams?: string;
      multiFactors?: VerifyMfaParams[];
    };
    Response: {
      orgId: string;
      otpId?: string;
      multiFactors?: MfaFactor[];
    };
  },
  {
    Route: "/v1/lookup";
    Body: {
      email: string;
    };
    Response: {
      orgId: string | null;
    };
  },
  {
    Route: "/v1/sign-payload";
    Body: {
      stampedRequest: TSignedRequest;
    };
    Response: {
      signature: Hex;
    };
  },
  {
    Route: "/v1/prepare-oauth";
    Body: {
      nonce: string;
    };
    Response: OauthConfig;
  },
  {
    Route: "/v1/otp";
    Body: OtpParams;
<<<<<<< HEAD
    Response: {
      credentialBundle: string | null;
    };
  },
  {
    Route: "/v1/auth-list-multi-factors";
    Body: {
      stampedRequest: TSignedRequest;
    };
    Response: {
      multiFactors: MfaFactor[];
    };
  },
  {
    Route: "/v1/auth-delete-multi-factors";
    Body: {
      stampedRequest: TSignedRequest;
      multiFactorIds: string[];
    };
    Response: {
      multiFactors: MfaFactor[];
    };
  },
  {
    Route: "/v1/auth-request-multi-factor";
    Body: {
      stampedRequest: TSignedRequest;
      multiFactorType: MultiFactorType;
    };
    Response: EnableMfaResult;
  },
  {
    Route: "/v1/auth-verify-multi-factor";
    Body: VerifyMfaParams & {
      stampedRequest: TSignedRequest;
    };
    Response: {
      multiFactors: MfaFactor[];
    };
=======
    Response: { credentialBundle: string };
  },
  {
    Route: "/v1/signer-config";
    Body: {};
    Response: SignerConfig;
>>>>>>> 6a8a7709
  }
];

export type AuthenticatingEventMetadata = {
  type: "email" | "passkey" | "oauth" | "otp" | "otpVerify";
};

export type AlchemySignerClientEvents = {
  connected(user: User): void;
  newUserSignup(): void;
  authenticating(data: AuthenticatingEventMetadata): void;
  connectedEmail(user: User, bundle: string): void;
  connectedPasskey(user: User): void;
  connectedOauth(user: User, bundle: string): void;
  connectedOtp(user: User, bundle: string): void;
  disconnected(): void;
};

export type AlchemySignerClientEvent = keyof AlchemySignerClientEvents;

export type GetWebAuthnAttestationResult = {
  attestation: Awaited<ReturnType<typeof getWebAuthnAttestation>>;
  challenge: ArrayBuffer;
  authenticatorUserId: ArrayBuffer;
};

export type OauthState = {
  authProviderId: string;
  isCustomProvider?: boolean;
  requestKey: string;
  turnkeyPublicKey: string;
  expirationSeconds?: number;
  redirectUrl?: string;
  openerOrigin?: string;
};

export type GetOauthProviderUrlArgs = {
  oauthParams: OauthParams;
  turnkeyPublicKey: string;
  oauthCallbackUrl: string;
  oauthConfig?: OauthConfig;
  usesRelativeUrl?: boolean;
};

export type MfaFactor = {
  multiFactorId: string;
  multiFactorType: string;
};

type MultiFactorType = "totp";

export type EnableMfaParams = {
  multiFactorType: MultiFactorType;
};

export type EnableMfaResult = {
  multiFactorType: MultiFactorType;
  multiFactorId: string;
  multiFactorTotpUrl: string;
};

export type VerifyMfaParams = {
  multiFactorId: string;
  multiFactorCode: string;
};

export type RemoveMfaParams = {
  multiFactorIds: string[];
};

export type MfaChallenge = {
  multiFactorId: string;
  multiFactorChallenge:
    | {
        code: string;
      }
    | Record<string, any>;
};<|MERGE_RESOLUTION|>--- conflicted
+++ resolved
@@ -170,7 +170,6 @@
   {
     Route: "/v1/otp";
     Body: OtpParams;
-<<<<<<< HEAD
     Response: {
       credentialBundle: string | null;
     };
@@ -210,14 +209,11 @@
     Response: {
       multiFactors: MfaFactor[];
     };
-=======
-    Response: { credentialBundle: string };
   },
   {
     Route: "/v1/signer-config";
     Body: {};
     Response: SignerConfig;
->>>>>>> 6a8a7709
   }
 ];
 
