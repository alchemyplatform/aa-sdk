import type { Address } from "@aa-sdk/core";
import type { TSignedRequest, getWebAuthnAttestation } from "@turnkey/http";
import type { Hex } from "viem";
import type { AuthParams } from "../signer";

export type CredentialCreationOptionOverrides = {
  publicKey?: Partial<CredentialCreationOptions["publicKey"]>;
} & Pick<CredentialCreationOptions, "signal">;

// [!region User]
export type User = {
  email?: string;
  orgId: string;
  userId: string;
  address: Address;
  solanaAddress?: string;
  credentialId?: string;
  idToken?: string;
  claims?: Record<string, unknown>;
};
// [!endregion User]

export type ExportWalletParams = {
  iframeContainerId: string;
  iframeElementId?: string;
};

export type CreateAccountParams =
  | {
      type: "email";
      email: string;
      /** @deprecated This option will be overriden by dashboard settings. Please use the dashboard settings instead. This option will be removed in a future release. */
      emailMode?: EmailType;
      expirationSeconds?: number;
      redirectParams?: URLSearchParams;
    }
  | {
      type: "passkey";
      email: string;
      creationOpts?: CredentialCreationOptionOverrides;
    }
  | {
      type: "passkey";
      username: string;
      creationOpts?: CredentialCreationOptionOverrides;
    };

export type EmailType = "magicLink" | "otp";

export type EmailAuthParams = {
  email: string;
  /** @deprecated This option will be overriden by dashboard settings. Please use the dashboard settings instead. This option will be removed in a future release. */
  emailMode?: EmailType;
  expirationSeconds?: number;
  targetPublicKey: string;
  redirectParams?: URLSearchParams;
  multiFactors?: VerifyMfaParams[];
};

export type OauthParams = Extract<AuthParams, { type: "oauth" }> & {
  expirationSeconds?: number;
};

export type OtpParams = {
  orgId: string;
  otpId: string;
  otpCode: string;
  targetPublicKey: string;
  expirationSeconds?: number;
  multiFactors?: VerifyMfaParams[];
};

export type OtpResponse =
  | {
      status: "SUCCESS";
      credentialBundle: string;
    }
  | {
      status: "MFA_REQUIRED";
      encryptedPayload: string;
      multiFactors: MfaFactor[];
    };

export type SignupResponse = {
  orgId: string;
  userId?: string;
  address?: Address;
  otpId?: string;
};

export type OauthConfig = {
  codeChallenge: string;
  requestKey: string;
  authProviders: AuthProviderConfig[];
};

export type EmailConfig = {
  mode?: "MAGIC_LINK" | "OTP";
};

export type SignerConfig = {
  email: EmailConfig;
};

export type AuthProviderConfig = {
  id: string;
  isCustomProvider?: boolean;
  clientId: string;
  authEndpoint: string;
};

export type SignerRoutes = SignerEndpoints[number]["Route"];
export type SignerBody<T extends SignerRoutes> = Extract<
  SignerEndpoints[number],
  { Route: T }
>["Body"];
export type SignerResponse<T extends SignerRoutes> = Extract<
  SignerEndpoints[number],
  { Route: T }
>["Response"];

export type SignerEndpoints = [
  {
    Route: "/v1/signup";
    Body:
      | (Omit<EmailAuthParams, "redirectParams"> & {
          redirectParams?: string;
        })
      | {
          passkey: {
            challenge: string;
            attestation: Awaited<ReturnType<typeof getWebAuthnAttestation>>;
          };
        };
    Response: SignupResponse;
  },
  {
    Route: "/v1/whoami";
    Body: {
      stampedRequest: TSignedRequest;
    };
    Response: User;
  },
  {
    Route: "/v1/auth";
    Body: Omit<EmailAuthParams, "redirectParams"> & {
      redirectParams?: string;
      multiFactors?: VerifyMfaParams[];
    };
    Response: {
      orgId: string;
      otpId?: string;
      multiFactors?: MfaFactor[];
    };
  },
  {
    Route: "/v1/lookup";
    Body: {
      email: string;
    };
    Response: {
      orgId: string | null;
    };
  },
  {
    Route: "/v1/sign-payload";
    Body: {
      stampedRequest: TSignedRequest;
    };
    Response: {
      signature: Hex;
    };
  },
  {
    Route: "/v1/prepare-oauth";
    Body: {
      nonce: string;
    };
    Response: OauthConfig;
  },
  {
    Route: "/v1/otp";
    Body: OtpParams;
    Response: OtpResponse;
  },
  {
    Route: "/v1/auth-list-multi-factors";
    Body: {
      stampedRequest: TSignedRequest;
    };
    Response: {
      multiFactors: MfaFactor[];
    };
  },
  {
    Route: "/v1/auth-delete-multi-factors";
    Body: {
      stampedRequest: TSignedRequest;
      multiFactorIds: string[];
    };
    Response: {
      multiFactors: MfaFactor[];
    };
  },
  {
    Route: "/v1/auth-request-multi-factor";
    Body: {
      stampedRequest: TSignedRequest;
      multiFactorType: MultiFactorType;
    };
    Response: EnableMfaResult;
  },
  {
    Route: "/v1/auth-verify-multi-factor";
    Body: VerifyMfaParams & {
      stampedRequest: TSignedRequest;
    };
    Response: {
      multiFactors: MfaFactor[];
    };
  },
  {
    Route: "/v1/signer-config";
    Body: {};
    Response: SignerConfig;
  },
  {
    Route: "/v1/auth-validate-multi-factors";
    Body: {
      encryptedPayload: string;
      multiFactors: VerifyMfaParams[];
    };
    Response: {
      payload: {
        credentialBundle?: string;
      };
      multiFactors: MfaFactor[];
    };
  }
];

export type AuthenticatingEventMetadata = {
  type: "email" | "passkey" | "oauth" | "otp" | "otpVerify";
};

export type AlchemySignerClientEvents = {
  connected(user: User): void;
  newUserSignup(): void;
  authenticating(data: AuthenticatingEventMetadata): void;
  connectedEmail(user: User, bundle: string): void;
  connectedPasskey(user: User): void;
  connectedOauth(user: User, bundle: string): void;
  connectedOtp(user: User, bundle: string): void;
  disconnected(): void;
};

export type AlchemySignerClientEvent = keyof AlchemySignerClientEvents;

export type GetWebAuthnAttestationResult = {
  attestation: Awaited<ReturnType<typeof getWebAuthnAttestation>>;
  challenge: ArrayBuffer;
  authenticatorUserId: ArrayBuffer;
};

export type OauthState = {
  authProviderId: string;
  isCustomProvider?: boolean;
  requestKey: string;
  turnkeyPublicKey: string;
  expirationSeconds?: number;
  redirectUrl?: string;
  openerOrigin?: string;
};

export type GetOauthProviderUrlArgs = {
  oauthParams: OauthParams;
  turnkeyPublicKey: string;
  oauthCallbackUrl: string;
  oauthConfig?: OauthConfig;
  usesRelativeUrl?: boolean;
};

<<<<<<< HEAD
export type MfaFactor = {
  multiFactorId: string;
  multiFactorType: string;
};

type MultiFactorType = "totp";

export type EnableMfaParams = {
  multiFactorType: MultiFactorType;
};

export type EnableMfaResult = {
  multiFactorType: MultiFactorType;
  multiFactorId: string;
  multiFactorTotpUrl: string;
};

export type VerifyMfaParams = {
  multiFactorId: string;
  multiFactorCode: string;
};

export type RemoveMfaParams = {
  multiFactorIds: string[];
};

export type ValidateMultiFactorsParams = {
  encryptedPayload: string;
  multiFactors: Array<{
    multiFactorId: string;
    multiFactorCode: string;
  }>;
};

export type MfaChallenge = {
  multiFactorId: string;
  multiFactorChallenge:
    | {
        code: string;
      }
    | Record<string, any>;
};

export type SubmitOtpCodeResponse =
  | { bundle: string; mfaRequired: false }
  | { mfaRequired: true; encryptedPayload: string; multiFactors: MfaFactor[] };
=======
export type experimental_CreateApiKeyParams = {
  name: string;
  publicKey: string;
  expirationSec: number;
};
>>>>>>> fa390d76
<|MERGE_RESOLUTION|>--- conflicted
+++ resolved
@@ -280,7 +280,6 @@
   usesRelativeUrl?: boolean;
 };
 
-<<<<<<< HEAD
 export type MfaFactor = {
   multiFactorId: string;
   multiFactorType: string;
@@ -327,10 +326,9 @@
 export type SubmitOtpCodeResponse =
   | { bundle: string; mfaRequired: false }
   | { mfaRequired: true; encryptedPayload: string; multiFactors: MfaFactor[] };
-=======
+
 export type experimental_CreateApiKeyParams = {
   name: string;
   publicKey: string;
   expirationSec: number;
-};
->>>>>>> fa390d76
+};