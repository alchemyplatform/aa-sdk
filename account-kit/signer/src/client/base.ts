import { ConnectionConfigSchema, type ConnectionConfig } from "@aa-sdk/core";
import { TurnkeyClient, type TSignedRequest } from "@turnkey/http";
import EventEmitter from "eventemitter3";
import { jwtDecode } from "jwt-decode";
import { sha256, type Hex } from "viem";
import { NotAuthenticatedError, OAuthProvidersError } from "../errors.js";
import { getDefaultProviderCustomization } from "../oauth.js";
import type { OauthMode } from "../signer.js";
import { base64UrlEncode } from "../utils/base64UrlEncode.js";
import { resolveRelativeUrl } from "../utils/resolveRelativeUrl.js";
import { assertNever } from "../utils/typeAssertions.js";
import type {
  AlchemySignerClientEvent,
  AlchemySignerClientEvents,
  AuthenticatingEventMetadata,
  CreateAccountParams,
  RemoveMfaParams,
  EmailAuthParams,
<<<<<<< HEAD
  EnableMfaParams,
  EnableMfaResult,
=======
  experimental_CreateApiKeyParams,
>>>>>>> fa390d76
  GetOauthProviderUrlArgs,
  GetWebAuthnAttestationResult,
  MfaFactor,
  OauthConfig,
  OauthParams,
  OauthState,
  OtpParams,
  SignerBody,
  SignerResponse,
  SignerRoutes,
  SignupResponse,
  User,
  VerifyMfaParams,
  SubmitOtpCodeResponse,
  ValidateMultiFactorsParams,
} from "./types.js";
import { VERSION } from "../version.js";

export interface BaseSignerClientParams {
  stamper: TurnkeyClient["stamper"];
  connection: ConnectionConfig;
  rootOrgId?: string;
  rpId?: string;
}

export type ExportWalletStamper = TurnkeyClient["stamper"] & {
  injectWalletExportBundle(bundle: string): Promise<boolean>;
  injectKeyExportBundle(bundle: string): Promise<boolean>;
  publicKey(): string | null;
};

/**
 * Base class for all Alchemy Signer clients
 */
export abstract class BaseSignerClient<TExportWalletParams = unknown> {
  private _user: User | undefined;
  private connectionConfig: ConnectionConfig;
  protected turnkeyClient: TurnkeyClient;
  protected rootOrg: string;
  protected eventEmitter: EventEmitter<AlchemySignerClientEvents>;
  protected oauthConfig: OauthConfig | undefined;
  /**
   * Create a new instance of the Alchemy Signer client
   *
   * @param {BaseSignerClientParams} params the parameters required to create the client
   */
  constructor(params: BaseSignerClientParams) {
    const { stamper, connection, rootOrgId } = params;
    this.rootOrg = rootOrgId ?? "24c1acf5-810f-41e0-a503-d5d13fa8e830";
    this.eventEmitter = new EventEmitter<AlchemySignerClientEvents>();
    this.connectionConfig = ConnectionConfigSchema.parse(connection);
    this.turnkeyClient = new TurnkeyClient(
      { baseUrl: "https://api.turnkey.com" },
      stamper
    );
  }

  /**
   * Asynchronously fetches and sets the OAuth configuration.
   *
   * @returns {Promise<OauthConfig>} A promise that resolves to the OAuth configuration
   */
  public initOauth = async (): Promise<OauthConfig> => {
    this.oauthConfig = await this.getOauthConfig();
    return this.oauthConfig;
  };

  protected get user() {
    return this._user;
  }

  protected set user(user: User | undefined) {
    if (user && !this._user) {
      this.eventEmitter.emit("connected", user);
    } else if (!user && this._user) {
      this.eventEmitter.emit("disconnected");
    }

    this._user = user;
  }

  /**
   * Sets the stamper of the TurnkeyClient.
   *
   * @param {TurnkeyClient["stamper"]} stamper the stamper function to set for the TurnkeyClient
   */
  protected setStamper(stamper: TurnkeyClient["stamper"]) {
    this.turnkeyClient.stamper = stamper;
  }

  /**
   * Exports wallet credentials based on the specified type, either as a SEED_PHRASE or PRIVATE_KEY.
   *
   * @param {object} params The parameters for exporting the wallet
   * @param {ExportWalletStamper} params.exportStamper The stamper used for exporting the wallet
   * @param {"SEED_PHRASE" | "PRIVATE_KEY"} params.exportAs Specifies the format for exporting the wallet, either as a SEED_PHRASE or PRIVATE_KEY
   * @returns {Promise<boolean>} A promise that resolves to true if the export is successful
   */
  protected exportWalletInner(params: {
    exportStamper: ExportWalletStamper;
    exportAs: "SEED_PHRASE" | "PRIVATE_KEY";
  }): Promise<boolean> {
    const { exportAs } = params;
    switch (exportAs) {
      case "PRIVATE_KEY":
        return this.exportAsPrivateKey(params.exportStamper);
      case "SEED_PHRASE":
        return this.exportAsSeedPhrase(params.exportStamper);
      default:
        assertNever(exportAs, `Unknown export mode: ${exportAs}`);
    }
  }

  // #region ABSTRACT METHODS

  public abstract createAccount(
    params: CreateAccountParams
  ): Promise<SignupResponse>;

  public abstract initEmailAuth(
    params: Omit<EmailAuthParams, "targetPublicKey">
  ): Promise<{ orgId: string; otpId?: string; multiFactors?: MfaFactor[] }>;

  /**
   * Retrieves the list of MFA factors configured for the current user.
   *
   * @returns {Promise<{ multiFactors: Array<MfaFactor> }>} A promise that resolves to an array of configured MFA factors
   */
  public abstract getMfaFactors(): Promise<{
    multiFactors: MfaFactor[];
  }>;

  /**
   * Initiates the setup of a new MFA factor for the current user. Mfa will need to be verified before it is active.
   *
   * @param {EnableMfaParams} params The parameters required to enable a new MFA factor
   * @returns {Promise<EnableMfaResult>} A promise that resolves to the factor setup information
   */
  public abstract addMfa(params: EnableMfaParams): Promise<EnableMfaResult>;

  /**
   * Verifies a newly created MFA factor to complete the setup process.
   *
   * @param {VerifyMfaParams} params The parameters required to verify the MFA factor
   * @returns {Promise<{ multiFactors: MfaFactor[] }>} A promise that resolves to the updated list of MFA factors
   */
  public abstract verifyMfa(params: VerifyMfaParams): Promise<{
    multiFactors: MfaFactor[];
  }>;

  /**
   * Removes existing MFA factors by ID or factor type.
   *
   * @param {RemoveMfaParams} params The parameters specifying which factors to disable
   * @returns {Promise<{ multiFactors: MfaFactor[] }>} A promise that resolves to the updated list of MFA factors
   */
  public abstract removeMfa(params: RemoveMfaParams): Promise<{
    multiFactors: MfaFactor[];
  }>;

  /**
   * Validates multiple MFA factors using the provided encrypted payload and MFA codes.
   *
   * @param {ValidateMultiFactorsParams} params The validation parameters
   * @returns {Promise<{ bundle: string }>} A promise that resolves to an object containing the credential bundle
   */
  public abstract validateMultiFactors(
    params: ValidateMultiFactorsParams
  ): Promise<{ bundle: string }>;

  public abstract completeAuthWithBundle(params: {
    bundle: string;
    orgId: string;
    connectedEventName: keyof AlchemySignerClientEvents;
    authenticatingType: AuthenticatingEventMetadata["type"];
    idToken?: string;
  }): Promise<User>;

  public abstract oauthWithRedirect(
    args: Extract<OauthParams, { mode: "redirect" }>
  ): Promise<User | never>;

  public abstract oauthWithPopup(
    args: Extract<OauthParams, { mode: "popup" }>
  ): Promise<User>;

  public abstract submitOtpCode(
    args: Omit<OtpParams, "targetPublicKey">
  ): Promise<SubmitOtpCodeResponse>;

  public abstract disconnect(): Promise<void>;

  public abstract exportWallet(params: TExportWalletParams): Promise<boolean>;

  public abstract lookupUserWithPasskey(user?: User): Promise<User>;

  public abstract targetPublicKey(): Promise<string>;

  protected abstract getOauthConfig(): Promise<OauthConfig>;

  protected abstract getWebAuthnAttestation(
    options: CredentialCreationOptions,
    userDetails?: { username: string }
  ): Promise<GetWebAuthnAttestationResult>;

  // #endregion

  // #region PUBLIC METHODS

  /**
   * Listen to events emitted by the client
   *
   * @param {AlchemySignerClientEvent} event the event you want to listen to
   * @param {AlchemySignerClientEvents[AlchemySignerClientEvent]} listener the callback function to execute when an event is fired
   * @returns {() => void} a function that will remove the listener when called
   */
  public on = <E extends AlchemySignerClientEvent>(
    event: E,
    listener: AlchemySignerClientEvents[E]
  ) => {
    this.eventEmitter.on(event, listener as any);

    return () => this.eventEmitter.removeListener(event, listener as any);
  };

  /**
   * Handles the creation of authenticators using WebAuthn attestation and the provided options. Requires the user to be authenticated.
   *
   * @param {CredentialCreationOptions} options The options used to create the WebAuthn attestation
   * @returns {Promise<string[]>} A promise that resolves to an array of authenticator IDs
   * @throws {NotAuthenticatedError} If the user is not authenticated
   */
  public addPasskey = async (options: CredentialCreationOptions) => {
    if (!this.user) {
      throw new NotAuthenticatedError();
    }
    const { attestation, challenge } = await this.getWebAuthnAttestation(
      options
    );

    const { activity } = await this.turnkeyClient.createAuthenticators({
      type: "ACTIVITY_TYPE_CREATE_AUTHENTICATORS_V2",
      timestampMs: Date.now().toString(),
      organizationId: this.user.orgId,
      parameters: {
        userId: this.user.userId,
        authenticators: [
          {
            attestation,
            authenticatorName: `passkey-${Date.now().toString()}`,
            challenge: base64UrlEncode(challenge),
          },
        ],
      },
    });

    const { authenticatorIds } = await this.pollActivityCompletion(
      activity,
      this.user.orgId,
      "createAuthenticatorsResult"
    );

    return authenticatorIds;
  };

  /**
   * Retrieves the status of the passkey for the current user. Requires the user to be authenticated.
   *
   * @returns {Promise<{ isPasskeyAdded: boolean }>} A promise that resolves to an object containing the passkey status
   * @throws {NotAuthenticatedError} If the user is not authenticated
   */
  public getPasskeyStatus = async () => {
    if (!this.user) {
      throw new NotAuthenticatedError();
    }
    const resp = await this.turnkeyClient.getAuthenticators({
      organizationId: this.user.orgId,
      userId: this.user.userId,
    });
    return {
      isPasskeyAdded: resp.authenticators.some((it) =>
        it.authenticatorName.startsWith("passkey-")
      ),
    };
  };

  /**
   * Retrieves the current user or fetches the user information if not already available.
   *
   * @param {string} [orgId] optional organization ID, defaults to the user's organization ID
   * @param {string} idToken an OIDC ID token containing additional user information
   * @returns {Promise<User>} A promise that resolves to the user object
   * @throws {Error} if no organization ID is provided when there is no current user
   */
  public whoami = async (
    orgId = this.user?.orgId,
    idToken?: string
  ): Promise<User> => {
    if (this.user) {
      return this.user;
    }

    if (!orgId) {
      throw new Error("No orgId provided");
    }

    const stampedRequest = await this.turnkeyClient.stampGetWhoami({
      organizationId: orgId,
    });

    const user = await this.request("/v1/whoami", {
      stampedRequest,
    });

    if (idToken) {
      const claims: Record<string, unknown> = jwtDecode(idToken);
      user.idToken = idToken;
      user.claims = claims;
      if (typeof claims.email === "string") {
        user.email = claims.email;
      }
    }

    const credentialId = (() => {
      try {
        return JSON.parse(stampedRequest?.stamp.stampHeaderValue)
          .credentialId as string;
      } catch (e) {
        return undefined;
      }
    })();

    this.user = {
      ...user,
      credentialId,
    };

    return this.user;
  };

  /**
   * Generates a stamped whoami request for the current user. This request can then be used to call /signer/v1/whoami to get the user information.
   * This is useful if you want to get the user information in a different context like a server. You can pass the stamped request to the server
   * and then call our API to get the user information. Using this stamp is the most trusted way to get the user information since a stamp can only
   * belong to the user who created it.
   *
   * @returns {Promise<TSignedRequest>} a promise that resolves to the "whoami" information for the logged in user
   * @throws {Error} if no organization ID is provided
   */
  public stampWhoami = async (): Promise<TSignedRequest> => {
    if (!this.user) {
      throw new Error("User must be authenticated to stamp a whoami request");
    }

    return await this.turnkeyClient.stampGetWhoami({
      organizationId: this.user.orgId,
    });
  };

  /**
   * Generates a stamped getOrganization request for the current user.
   *
   * @returns {Promise<TSignedRequest>} a promise that resolves to the "getOrganization" information for the logged in user
   * @throws {Error} if no user is authenticated
   */
  public stampGetOrganization = async (): Promise<TSignedRequest> => {
    if (!this.user) {
      throw new Error(
        "User must be authenticated to stamp a get organization request"
      );
    }

    return await this.turnkeyClient.stampGetOrganization({
      organizationId: this.user.orgId,
    });
  };

  /**
   * Creates an API key that can take any action on behalf of the current user.
   * (Note that this method is currently experimental and is subject to change.)
   *
   * @param {CreateApiKeyParams} params Parameters for creating the API key.
   * @param {string} params.name Name of the API key.
   * @param {string} params.publicKey Public key to be used for the API key.
   * @param {number} params.expirationSec Number of seconds until the API key expires.
   * @throws {Error} If there is no authenticated user or the API key creation fails.
   */
  public experimental_createApiKey = async (
    params: experimental_CreateApiKeyParams
  ): Promise<void> => {
    if (!this.user) {
      throw new Error("User must be authenticated to create api key");
    }
    const resp = await this.turnkeyClient.createApiKeys({
      type: "ACTIVITY_TYPE_CREATE_API_KEYS",
      timestampMs: new Date().getTime().toString(),
      organizationId: this.user.orgId,
      parameters: {
        apiKeys: [
          {
            apiKeyName: params.name,
            publicKey: params.publicKey,
            expirationSeconds: params.expirationSec.toString(),
          },
        ],
        userId: this.user.userId,
      },
    });
    if (resp.activity.status !== "ACTIVITY_STATUS_COMPLETED") {
      throw new Error("Failed to create api key");
    }
  };

  /**
   * Looks up information based on an email address.
   *
   * @param {string} email the email address to look up
   * @returns {Promise<any>} the result of the lookup request
   */
  public lookupUserByEmail = async (email: string) => {
    return this.request("/v1/lookup", { email });
  };

  /**
   * This will sign a message with the user's private key, without doing any transformations on the message.
   * For SignMessage or SignTypedData, the caller should hash the message before calling this method and pass
   * that result here.
   *
   * @param {Hex} msg the hex representation of the bytes to sign
   * @param {string} mode specify if signing should happen for solana or ethereum
   * @returns {Promise<Hex>} the signature over the raw hex
   */
  public signRawMessage = async (
    msg: Hex,
    mode: "SOLANA" | "ETHEREUM" = "ETHEREUM"
  ): Promise<Hex> => {
    if (!this.user) {
      throw new NotAuthenticatedError();
    }

    if (!this.user.solanaAddress && mode === "SOLANA") {
      // TODO: we need to add backwards compatibility for users who signed up before we added Solana support
      throw new Error("No Solana address available for the user");
    }

    const stampedRequest = await this.turnkeyClient.stampSignRawPayload({
      organizationId: this.user.orgId,
      type: "ACTIVITY_TYPE_SIGN_RAW_PAYLOAD_V2",
      timestampMs: Date.now().toString(),
      parameters: {
        encoding: "PAYLOAD_ENCODING_HEXADECIMAL",
        hashFunction:
          mode === "ETHEREUM"
            ? "HASH_FUNCTION_NO_OP"
            : "HASH_FUNCTION_NOT_APPLICABLE",
        payload: msg,
        signWith:
          mode === "ETHEREUM" ? this.user.address : this.user.solanaAddress!,
      },
    });

    const { signature } = await this.request("/v1/sign-payload", {
      stampedRequest,
    });

    return signature;
  };

  /**
   * Returns the current user or null if no user is set.
   *
   * @returns {User | null} the current user object or null if no user is available
   */
  public getUser = (): User | null => {
    return this.user ?? null;
  };

  /**
   * Sends a POST request to the given signer route with the specified body and returns the response.
   * Not intended to be used directly, use the specific methods instead on the client instead.
   *
   * @param {SignerRoutes} route The route to which the request should be sent
   * @param {SignerBody<R>} body The request body containing the data to be sent
   * @returns {Promise<SignerResponse<R>>} A promise that resolves to the response from the signer
   */
  public request = async <R extends SignerRoutes>(
    route: R,
    body: SignerBody<R>
  ): Promise<SignerResponse<R>> => {
    const url = this.connectionConfig.rpcUrl ?? "https://api.g.alchemy.com";

    const basePath = "/signer";

    const headers = new Headers();
    headers.append("Alchemy-AA-Sdk-Version", VERSION);
    headers.append("Content-Type", "application/json");
    if (this.connectionConfig.apiKey) {
      headers.append("Authorization", `Bearer ${this.connectionConfig.apiKey}`);
    } else if (this.connectionConfig.jwt) {
      headers.append("Authorization", `Bearer ${this.connectionConfig.jwt}`);
    }

    const response = await fetch(`${url}${basePath}${route}`, {
      method: "POST",
      body: JSON.stringify(body),
      headers,
    });

    if (!response.ok) {
      throw new Error(await response.text());
    }

    const json = await response.json();

    return json as SignerResponse<R>;
  };

  // #endregion

  // #region PRIVATE METHODS
  private exportAsSeedPhrase = async (stamper: ExportWalletStamper) => {
    if (!this.user) {
      throw new NotAuthenticatedError();
    }

    const { wallets } = await this.turnkeyClient.getWallets({
      organizationId: this.user.orgId,
    });

    const walletAccounts = await Promise.all(
      wallets.map(({ walletId }) =>
        this.turnkeyClient.getWalletAccounts({
          organizationId: this.user!.orgId,
          walletId,
        })
      )
    ).then((x) => x.flatMap((x) => x.accounts));

    const walletAccount = walletAccounts.find(
      (x) => x.address === this.user!.address
    );

    if (!walletAccount) {
      throw new Error(
        `Could not find wallet associated with ${this.user.address}`
      );
    }

    const { activity } = await this.turnkeyClient.exportWallet({
      organizationId: this.user.orgId,
      type: "ACTIVITY_TYPE_EXPORT_WALLET",
      timestampMs: Date.now().toString(),
      parameters: {
        walletId: walletAccount!.walletId,
        targetPublicKey: stamper.publicKey()!,
      },
    });

    const { exportBundle } = await this.pollActivityCompletion(
      activity,
      this.user.orgId,
      "exportWalletResult"
    );

    const result = await stamper.injectWalletExportBundle(exportBundle);

    if (!result) {
      throw new Error("Failed to inject wallet export bundle");
    }

    return result;
  };

  private exportAsPrivateKey = async (stamper: ExportWalletStamper) => {
    if (!this.user) {
      throw new NotAuthenticatedError();
    }

    const { activity } = await this.turnkeyClient.exportWalletAccount({
      organizationId: this.user.orgId,
      type: "ACTIVITY_TYPE_EXPORT_WALLET_ACCOUNT",
      timestampMs: Date.now().toString(),
      parameters: {
        address: this.user.address,
        targetPublicKey: stamper.publicKey()!,
      },
    });

    const { exportBundle } = await this.pollActivityCompletion(
      activity,
      this.user.orgId,
      "exportWalletAccountResult"
    );

    const result = await stamper.injectKeyExportBundle(exportBundle);

    if (!result) {
      throw new Error("Failed to inject wallet export bundle");
    }

    return result;
  };

  /**
   * Returns the authentication url for the selected OAuth Proivder
   *
   * @example
   * ```ts
   *
   * cosnt oauthParams = {
   *  authProviderId: "google",
   *  isCustomProvider: false,
   *  auth0Connection: undefined,
   *  scope: undefined,
   *  claims: undefined,
   *  mode: "redirect",
   *  redirectUrl: "https://your-url-path/oauth-return",
   *  expirationSeconds: 3000
   * };
   *
   * const turnkeyPublicKey = await this.initIframeStamper();
   * const oauthCallbackUrl = this.oauthCallbackUrl;
   * const oauthConfig = this.getOauthConfig() // Optional value for OauthConfig()
   * const usesRelativeUrl = true // Optional value to determine if we use a relative (or absolute) url for the `redirect_url`
   *
   * const oauthProviderUrl = getOauthProviderUrl({
   *  oauthParams,
   *  turnkeyPublicKey,
   *  oauthCallbackUrl
   * })
   *
   * ```
   * @param {GetOauthProviderUrlArgs} args Required. The Oauth provider's auth parameters
   *
   * @returns {Promise<string>} returns the Oauth provider's url
   */
  protected getOauthProviderUrl = async (
    args: GetOauthProviderUrlArgs
  ): Promise<string> => {
    const {
      oauthParams,
      turnkeyPublicKey,
      oauthCallbackUrl,
      oauthConfig,
      usesRelativeUrl = true,
    } = args;

    const {
      authProviderId,
      isCustomProvider,
      auth0Connection,
      scope: providedScope,
      claims: providedClaims,
      otherParameters: providedOtherParameters,
      mode,
      redirectUrl,
      expirationSeconds,
    } = oauthParams;

    const { codeChallenge, requestKey, authProviders } =
      oauthConfig ?? (await this.getOauthConfigForMode(mode));

    if (!authProviders) {
      throw new OAuthProvidersError();
    }

    const authProvider = authProviders.find(
      (provider) =>
        provider.id === authProviderId &&
        !!provider.isCustomProvider === !!isCustomProvider
    );

    if (!authProvider) {
      throw new Error(`No auth provider found with id ${authProviderId}`);
    }

    let scope: string | undefined = providedScope;
    let claims: string | undefined = providedClaims;
    let otherParameters: Record<string, string> | undefined =
      providedOtherParameters;

    if (!isCustomProvider) {
      const defaultCustomization =
        getDefaultProviderCustomization(authProviderId);
      scope ??= defaultCustomization?.scope;
      claims ??= defaultCustomization?.claims;
      otherParameters ??= defaultCustomization?.otherParameters;
    }
    if (!scope) {
      throw new Error(`Default scope not known for provider ${authProviderId}`);
    }
    const { authEndpoint, clientId } = authProvider;

    const nonce = this.getOauthNonce(turnkeyPublicKey);
    const stateObject: OauthState = {
      authProviderId,
      isCustomProvider,
      requestKey,
      turnkeyPublicKey,
      expirationSeconds,
      redirectUrl:
        mode === "redirect"
          ? usesRelativeUrl
            ? resolveRelativeUrl(redirectUrl)
            : redirectUrl
          : undefined,
      openerOrigin: mode === "popup" ? window.location.origin : undefined,
    };
    const state = base64UrlEncode(
      new TextEncoder().encode(JSON.stringify(stateObject))
    );
    const authUrl = new URL(authEndpoint);
    const params: Record<string, string> = {
      redirect_uri: oauthCallbackUrl,
      response_type: "code",
      scope,
      state,
      code_challenge: codeChallenge,
      code_challenge_method: "S256",
      prompt: "select_account",
      client_id: clientId,
      nonce,
      ...otherParameters,
    };
    if (claims) {
      params.claims = claims;
    }
    if (auth0Connection) {
      params.connection = auth0Connection;
    }

    Object.keys(params).forEach((param) => {
      params[param] && authUrl.searchParams.append(param, params[param]);
    });

    const [urlPath, searchParams] = authUrl.href.split("?");

    return `${urlPath?.replace(/\/$/, "")}?${searchParams}`;
  };

  private getOauthConfigForMode = async (
    mode: OauthMode
  ): Promise<OauthConfig> => {
    if (this.oauthConfig) {
      return this.oauthConfig;
    } else if (mode === "redirect") {
      return this.initOauth();
    } else {
      throw new Error(
        "enablePopupOauth must be set in configuration or signer.preparePopupOauth must be called before using popup-based OAuth login"
      );
    }
  };

  // eslint-disable-next-line eslint-rules/require-jsdoc-on-reexported-functions
  protected pollActivityCompletion = async <
    T extends keyof Awaited<
      ReturnType<(typeof this.turnkeyClient)["getActivity"]>
    >["activity"]["result"]
  >(
    activity: Awaited<
      ReturnType<(typeof this.turnkeyClient)["getActivity"]>
    >["activity"],
    organizationId: string,
    resultKey: T
  ): Promise<
    NonNullable<
      Awaited<
        ReturnType<(typeof this.turnkeyClient)["getActivity"]>
      >["activity"]["result"][T]
    >
  > => {
    if (activity.status === "ACTIVITY_STATUS_COMPLETED") {
      return activity.result[resultKey]!;
    }

    const {
      activity: { status, id, result },
    } = await this.turnkeyClient.getActivity({
      activityId: activity.id,
      organizationId,
    });

    if (status === "ACTIVITY_STATUS_COMPLETED") {
      return result[resultKey]!;
    }

    if (
      status === "ACTIVITY_STATUS_FAILED" ||
      status === "ACTIVITY_STATUS_REJECTED" ||
      status === "ACTIVITY_STATUS_CONSENSUS_NEEDED"
    ) {
      throw new Error(
        `Failed to get activity with with id ${id} (status: ${status})`
      );
    }

    // TODO: add ability to configure this + add exponential backoff
    await new Promise((resolve) => setTimeout(resolve, 500));

    return this.pollActivityCompletion(activity, organizationId, resultKey);
  };
  // #endregion

  /**
   * Turnkey requires the nonce in the id token to be in this format.
   *
   * @param {string} turnkeyPublicKey key from a Turnkey iframe
   * @returns {string} nonce to be used in OIDC
   */
  protected getOauthNonce = (turnkeyPublicKey: string): string => {
    return sha256(new TextEncoder().encode(turnkeyPublicKey)).slice(2);
  };
}<|MERGE_RESOLUTION|>--- conflicted
+++ resolved
@@ -16,12 +16,9 @@
   CreateAccountParams,
   RemoveMfaParams,
   EmailAuthParams,
-<<<<<<< HEAD
   EnableMfaParams,
   EnableMfaResult,
-=======
   experimental_CreateApiKeyParams,
->>>>>>> fa390d76
   GetOauthProviderUrlArgs,
   GetWebAuthnAttestationResult,
   MfaFactor,
