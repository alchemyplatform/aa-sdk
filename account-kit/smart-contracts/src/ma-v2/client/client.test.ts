import { custom, parseEther, publicActions, zeroAddress } from "viem";

import {
  LocalAccountSigner,
  type SmartAccountSigner,
  type SmartAccountClient,
} from "@aa-sdk/core";

import {
  createSMAV2AccountClient,
  type InstallValidationActions,
} from "./client.js";

import { local070Instance } from "~test/instances.js";
import { setBalance } from "viem/actions";
import { accounts } from "~test/constants.js";
<<<<<<< HEAD
import { installValidationActions } from "../actions/install-validation/installValidation.js";
import { addresses } from "../utils.js";
import { SingleSignerValidationModule } from "../modules/single-signer-validation/module.js";
=======
import {
  getDefaultPaymasterGuardModuleAddress,
  getDefaultSingleSignerValidationModuleAddress,
} from "../modules/utils.js";
import { SingleSignerValidationModule } from "../modules/single-signer-validation/module.js";
import { PaymasterGuardModule } from "../modules/paymaster-guard-module/module.js";
import { paymaster070 } from "~test/paymaster/paymaster070.js";
import { addresses } from "../../../dist/esm/src/ma-v2/utils.js";
import { HookType } from "../actions/common/types.js";
import { installValidationActions } from "../../../dist/esm/src/ma-v2/actions/install-validation/installValidation.js";
>>>>>>> f808b02e

describe("MA v2 Tests", async () => {
  const instance = local070Instance;
  let client: ReturnType<typeof instance.getClient> &
    ReturnType<typeof publicActions>;

  beforeAll(async () => {
    client = instance.getClient().extend(publicActions);
  });

  const signer: SmartAccountSigner = new LocalAccountSigner(
    accounts.fundedAccountOwner
  );

  const sessionKey: SmartAccountSigner = new LocalAccountSigner(
    accounts.unfundedAccountOwner
  );

  const target = "0x000000000000000000000000000000000000dEaD";
  const sendAmount = parseEther("1");

<<<<<<< HEAD
  const getTargetBalance = async (): Promise<number> => {
    return client.getBalance({
      address: target,
    });
  };
=======
  const getTargetBalance = async (): Promise<bigint> =>
    client.getBalance({
      address: target,
    });
>>>>>>> f808b02e

  it("sends a simple UO", async () => {
    const provider = await givenConnectedProvider({ signer });

    await setBalance(instance.getClient(), {
      address: provider.getAddress(),
      value: parseEther("2"),
    });

    const startingAddressBalance = await getTargetBalance();

    const result = await provider.sendUserOperation({
      uo: {
        target: target,
        value: sendAmount,
        data: "0x",
      },
    });

    const txnHash1 = provider.waitForUserOperationTransaction(result);
    await expect(txnHash1).resolves.not.toThrowError();

    await expect(await getTargetBalance()).toEqual(
      startingAddressBalance + sendAmount
    );
  });

  it("adds a session key with no permissions", async () => {
<<<<<<< HEAD
    let provider = (await givenConnectedProvider({ signer })).extend(
      installValidationActions
    );
=======
    let provider = await givenConnectedProvider({ signer });
>>>>>>> f808b02e

    await setBalance(client, {
      address: provider.getAddress(),
      value: parseEther("2"),
    });

    let result = await provider.installValidation({
      validationConfig: {
<<<<<<< HEAD
        moduleAddress: addresses.singleSignerValidationModule,
=======
        moduleAddress: getDefaultSingleSignerValidationModuleAddress(
          provider.chain
        ),
>>>>>>> f808b02e
        entityId: 1,
        isGlobal: true,
        isSignatureValidation: true,
        isUserOpValidation: true,
      },
      selectors: [],
      installData: SingleSignerValidationModule.encodeOnInstallData({
        entityId: 1,
        signer: await sessionKey.getAddress(),
      }),
      hooks: [],
    });

    let txnHash = provider.waitForUserOperationTransaction(result);
    await expect(txnHash).resolves.not.toThrowError();

    const startingAddressBalance = await getTargetBalance();

    // connect session key and send tx with session key
    let sessionKeyClient = await createSMAV2AccountClient({
      chain: instance.chain,
      signer: sessionKey,
      transport: custom(instance.getClient()),
      accountAddress: provider.getAddress(),
<<<<<<< HEAD
      entityId: 1n,
=======
      entityId: 1,
>>>>>>> f808b02e
      isGlobalValidation: true,
    });

    result = await sessionKeyClient.sendUserOperation({
      uo: {
        target: target,
        value: sendAmount,
        data: "0x",
      },
    });

    txnHash = sessionKeyClient.waitForUserOperationTransaction(result);
    await expect(txnHash).resolves.not.toThrowError();
    await expect(await getTargetBalance()).toEqual(
      startingAddressBalance + sendAmount
    );
  });

  it("uninstalls a session key", async () => {
<<<<<<< HEAD
    let provider = (await givenConnectedProvider({ signer })).extend(
      installValidationActions
    );
=======
    let provider = await givenConnectedProvider({ signer });
>>>>>>> f808b02e

    await setBalance(client, {
      address: provider.getAddress(),
      value: parseEther("2"),
    });

    let result = await provider.installValidation({
      validationConfig: {
<<<<<<< HEAD
        moduleAddress: addresses.singleSignerValidationModule,
=======
        moduleAddress: getDefaultSingleSignerValidationModuleAddress(
          provider.chain
        ),
>>>>>>> f808b02e
        entityId: 1,
        isGlobal: true,
        isSignatureValidation: true,
        isUserOpValidation: true,
      },
      selectors: [],
      installData: SingleSignerValidationModule.encodeOnInstallData({
        entityId: 1,
        signer: await sessionKey.getAddress(),
      }),
      hooks: [],
    });

    let txnHash = provider.waitForUserOperationTransaction(result);
    await expect(txnHash).resolves.not.toThrowError();

    result = await provider.uninstallValidation({
<<<<<<< HEAD
      moduleAddress: addresses.singleSignerValidationModule,
=======
      moduleAddress: getDefaultSingleSignerValidationModuleAddress(
        provider.chain
      ),
>>>>>>> f808b02e
      entityId: 1,
      uninstallData: SingleSignerValidationModule.encodeOnUninstallData({
        entityId: 1,
      }),
      hookUninstallDatas: [],
    });

    txnHash = provider.waitForUserOperationTransaction(result);
    await expect(txnHash).resolves.not.toThrowError();

    // connect session key and send tx with session key
    let sessionKeyClient = await createSMAV2AccountClient({
      chain: instance.chain,
      signer: sessionKey,
      transport: custom(instance.getClient()),
      accountAddress: provider.getAddress(),
<<<<<<< HEAD
      entityId: 1n,
      isGlobalValidation: true,
    });

    result = sessionKeyClient.sendUserOperation({
      uo: {
        target: target,
        value: sendAmount,
        data: "0x",
      },
    });

    await expect(result).rejects.toThrowError();
=======
      entityId: 1,
      isGlobalValidation: true,
    });

    await expect(
      sessionKeyClient.sendUserOperation({
        uo: {
          target: target,
          value: sendAmount,
          data: "0x",
        },
      })
    ).rejects.toThrowError();
  });

  it.only("installs paymaster guard module, verifies use of valid paymaster, then uninstalls module", async () => {
    let provider = (await givenConnectedProvider({ signer })).extend(
      installValidationActions
    );

    await setBalance(client, {
      address: provider.getAddress(),
      value: parseEther("2"),
    });

    const paymaster = paymaster070.getPaymasterStubData();

    const hookInstallData = PaymasterGuardModule.encodeOnInstallData({
      entityId: 1,
      paymaster: "paymaster" in paymaster ? paymaster.paymaster : "0x0", // dummy value for paymaster address if it DNE
    });

    const installResult = await provider.installValidation({
      validationConfig: {
        moduleAddress: zeroAddress,
        entityId: 1,
        isGlobal: true,
        isSignatureValidation: true,
        isUserOpValidation: true,
      },
      selectors: [],
      installData: "0x",
      hooks: [
        {
          hookConfig: {
            address: getDefaultPaymasterGuardModuleAddress(provider.chain),
            entityId: 0, // uint32
            hookType: HookType.VALIDATION,
            hasPreHooks: true,
            hasPostHooks: true,
          },
          initData: hookInstallData,
        },
      ],
    });

    // verify hook installtion succeeded
    await expect(
      provider.waitForUserOperationTransaction(installResult)
    ).resolves.not.toThrowError();

    // TO DO: verify if paymaster is valid

    const hookUninstallData = PaymasterGuardModule.encodeOnUninstallData({
      entityId: 1,
    });

    const uninstallResult = await provider.uninstallValidation({
      moduleAddress: zeroAddress,
      entityId: 1,
      uninstallData: "0x",
      hookUninstallDatas: [hookUninstallData],
    });

    // verify uninstall
    await expect(
      provider.waitForUserOperationTransaction(uninstallResult)
    ).resolves.not.toThrowError();
>>>>>>> f808b02e
  });

  const givenConnectedProvider = async ({
    signer,
    accountAddress,
  }: {
    signer: SmartAccountSigner;
    accountAddress?: `0x${string}`;
<<<<<<< HEAD
  }) =>
=======
  }): Promise<SmartAccountClient & InstallValidationActions> =>
>>>>>>> f808b02e
    createSMAV2AccountClient({
      chain: instance.chain,
      signer,
      accountAddress,
      transport: custom(instance.getClient()),
    });
});<|MERGE_RESOLUTION|>--- conflicted
+++ resolved
@@ -14,11 +14,6 @@
 import { local070Instance } from "~test/instances.js";
 import { setBalance } from "viem/actions";
 import { accounts } from "~test/constants.js";
-<<<<<<< HEAD
-import { installValidationActions } from "../actions/install-validation/installValidation.js";
-import { addresses } from "../utils.js";
-import { SingleSignerValidationModule } from "../modules/single-signer-validation/module.js";
-=======
 import {
   getDefaultPaymasterGuardModuleAddress,
   getDefaultSingleSignerValidationModuleAddress,
@@ -29,7 +24,6 @@
 import { addresses } from "../../../dist/esm/src/ma-v2/utils.js";
 import { HookType } from "../actions/common/types.js";
 import { installValidationActions } from "../../../dist/esm/src/ma-v2/actions/install-validation/installValidation.js";
->>>>>>> f808b02e
 
 describe("MA v2 Tests", async () => {
   const instance = local070Instance;
@@ -51,18 +45,10 @@
   const target = "0x000000000000000000000000000000000000dEaD";
   const sendAmount = parseEther("1");
 
-<<<<<<< HEAD
-  const getTargetBalance = async (): Promise<number> => {
-    return client.getBalance({
-      address: target,
-    });
-  };
-=======
   const getTargetBalance = async (): Promise<bigint> =>
     client.getBalance({
       address: target,
     });
->>>>>>> f808b02e
 
   it("sends a simple UO", async () => {
     const provider = await givenConnectedProvider({ signer });
@@ -91,13 +77,7 @@
   });
 
   it("adds a session key with no permissions", async () => {
-<<<<<<< HEAD
-    let provider = (await givenConnectedProvider({ signer })).extend(
-      installValidationActions
-    );
-=======
     let provider = await givenConnectedProvider({ signer });
->>>>>>> f808b02e
 
     await setBalance(client, {
       address: provider.getAddress(),
@@ -106,13 +86,9 @@
 
     let result = await provider.installValidation({
       validationConfig: {
-<<<<<<< HEAD
-        moduleAddress: addresses.singleSignerValidationModule,
-=======
         moduleAddress: getDefaultSingleSignerValidationModuleAddress(
           provider.chain
         ),
->>>>>>> f808b02e
         entityId: 1,
         isGlobal: true,
         isSignatureValidation: true,
@@ -137,11 +113,7 @@
       signer: sessionKey,
       transport: custom(instance.getClient()),
       accountAddress: provider.getAddress(),
-<<<<<<< HEAD
-      entityId: 1n,
-=======
-      entityId: 1,
->>>>>>> f808b02e
+      entityId: 1,
       isGlobalValidation: true,
     });
 
@@ -161,13 +133,7 @@
   });
 
   it("uninstalls a session key", async () => {
-<<<<<<< HEAD
-    let provider = (await givenConnectedProvider({ signer })).extend(
-      installValidationActions
-    );
-=======
     let provider = await givenConnectedProvider({ signer });
->>>>>>> f808b02e
 
     await setBalance(client, {
       address: provider.getAddress(),
@@ -176,13 +142,9 @@
 
     let result = await provider.installValidation({
       validationConfig: {
-<<<<<<< HEAD
-        moduleAddress: addresses.singleSignerValidationModule,
-=======
         moduleAddress: getDefaultSingleSignerValidationModuleAddress(
           provider.chain
         ),
->>>>>>> f808b02e
         entityId: 1,
         isGlobal: true,
         isSignatureValidation: true,
@@ -200,13 +162,9 @@
     await expect(txnHash).resolves.not.toThrowError();
 
     result = await provider.uninstallValidation({
-<<<<<<< HEAD
-      moduleAddress: addresses.singleSignerValidationModule,
-=======
       moduleAddress: getDefaultSingleSignerValidationModuleAddress(
         provider.chain
       ),
->>>>>>> f808b02e
       entityId: 1,
       uninstallData: SingleSignerValidationModule.encodeOnUninstallData({
         entityId: 1,
@@ -223,21 +181,6 @@
       signer: sessionKey,
       transport: custom(instance.getClient()),
       accountAddress: provider.getAddress(),
-<<<<<<< HEAD
-      entityId: 1n,
-      isGlobalValidation: true,
-    });
-
-    result = sessionKeyClient.sendUserOperation({
-      uo: {
-        target: target,
-        value: sendAmount,
-        data: "0x",
-      },
-    });
-
-    await expect(result).rejects.toThrowError();
-=======
       entityId: 1,
       isGlobalValidation: true,
     });
@@ -316,7 +259,6 @@
     await expect(
       provider.waitForUserOperationTransaction(uninstallResult)
     ).resolves.not.toThrowError();
->>>>>>> f808b02e
   });
 
   const givenConnectedProvider = async ({
@@ -325,11 +267,7 @@
   }: {
     signer: SmartAccountSigner;
     accountAddress?: `0x${string}`;
-<<<<<<< HEAD
-  }) =>
-=======
   }): Promise<SmartAccountClient & InstallValidationActions> =>
->>>>>>> f808b02e
     createSMAV2AccountClient({
       chain: instance.chain,
       signer,
