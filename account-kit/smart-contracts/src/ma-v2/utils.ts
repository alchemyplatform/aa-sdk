--- conflicted
+++ resolved
@@ -25,32 +25,6 @@
   return concat(["0xFF", "0x00", validationSignature]);
 };
 
-<<<<<<< HEAD
-export const addresses = {
-  allowlistModule:
-    "0xe768abEe3ad779Be1318388fC5D6A6fCf658011B" as `0x${string}`,
-  nativeTokenLimitModule:
-    "0xbFD077C53ec21f91699cF2DBab5324ea608b4eF0" as `0x${string}`,
-  paymasterGuardModule:
-    "0x97018B224C969A1992076293f15482FB9982A271" as `0x${string}`,
-  singleSignerValidationModule:
-    "0x2a42a36ee6DC9E8f75d2f8B5ef621EE8F2bD3156" as `0x${string}`,
-  timeRangeModule:
-    "0x335a66470B5052DD9F540bD64ca6b7dE205F6f0B" as `0x${string}`,
-  webauthnValidationModule:
-    "0x52bB58A05659F2fF4bDb57E602824859De11119A" as `0x${string}`,
-  executionInstallDelegate:
-    "0x8Bf909fEb66EBcC4725f04E70F319791Ec9d9628" as `0x${string}`,
-  modularAccountImpl:
-    "0x7219030794F2937ff4A322B7CE9a58C070aF08C5" as `0x${string}`,
-  semiModularAccountBytecodeImpl:
-    "0xc6176BeF7E32224238ef3A2Ee3F9BaCfA801Cc95" as `0x${string}`,
-  semiModularAccountStorageOnlyImpl:
-    "0x8bD01f353058513fE5968C80585dc0792f56961b" as `0x${string}`,
-  accountFactory: "0x52fd2B39bd2a2c411371514114f9a1b3F9Ba3a64" as `0x${string}`,
-  accountFactoryOwner:
-    "0xDdF32240B4ca3184De7EC8f0D5Aba27dEc8B7A5C" as `0x${string}`,
-=======
 export const getDefaultMAV2FactoryAddress = (chain: Chain): Address => {
   switch (chain.id) {
     // TODO: case mekong.id:
@@ -139,5 +113,4 @@
     default:
       return "0x00000000000002377B26b1EdA7b0BC371C60DD4f";
   }
->>>>>>> d9c40edd
 };