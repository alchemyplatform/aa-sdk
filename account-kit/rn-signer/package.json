{
  "name": "@account-kit/react-native-signer",
  "version": "4.60.1",
  "author": "Alchemy",
  "description": "React Native compatible Smart Wallets signer",
  "source": "./src/index.tsx",
  "main": "./lib/commonjs/index.js",
  "module": "./lib/module/index.js",
  "exports": {
    ".": {
      "import": {
        "types": "./lib/typescript/module/src/index.d.ts",
        "default": "./lib/module/index.js"
      },
      "require": {
        "types": "./lib/typescript/commonjs/src/index.d.ts",
        "default": "./lib/commonjs/index.js"
      }
    }
  },
  "files": [
    "src",
    "lib",
    "android",
    "ios",
    "cpp",
    "*.podspec",
    "react-native.config.js",
    "!ios/build",
    "!android/build",
    "!android/gradle",
    "!android/gradlew",
    "!android/gradlew.bat",
    "!android/local.properties",
    "!**/__tests__",
    "!**/__fixtures__",
    "!**/__mocks__",
    "!**/.*"
  ],
  "scripts": {
    "test": "jest",
    "typecheck": "tsc",
    "build": "yarn typecheck",
    "clean": "del-cli android/build example/android/build example/android/app/build example/ios/build lib",
    "fern:gen": "node ../../doc-gen/dist/esm/cli.js generate --in ./src/index.tsx --out ../../docs/pages/reference/account-kit/react-native-signer",
    "prepare": "bob build"
  },
  "keywords": [
    "react-native",
    "ios",
    "android"
  ],
  "repository": {
    "type": "git",
    "url": "git+https://github.com/alchemyplatform/aa-sdk.git"
  },
  "bugs": {
    "url": "https://github.com/alchemyplatform/aa-sdk/issues"
  },
  "homepage": "https://github.com/alchemyplatform/aa-sdk#readme",
  "publishConfig": {
    "access": "public",
    "registry": "https://registry.npmjs.org/"
  },
  "devDependencies": {
    "@react-native-community/cli": "15.0.1",
    "@react-native/eslint-config": "0.76.5",
    "@types/express": "^5.0.0",
    "@types/jest": "^29.5.5",
    "@types/react": "^18.2.44",
    "del-cli": "^5.1.0",
    "jest": "^29.7.0",
    "react": "18.3.1",
    "react-native": "0.76.5",
    "react-native-builder-bob": "^0.30.3",
    "react-native-get-random-values": "^1.11.0",
    "react-native-inappbrowser-reborn": "^3.7.0",
    "react-native-mmkv": "^3.1.0",
    "react-native-passkey": "^3.1.0",
    "typescript-template": "*"
  },
  "resolutions": {
    "@types/react": "^18.2.44"
  },
  "peerDependencies": {
    "react": ">=18.2.0",
    "react-native": ">=0.76.0",
    "react-native-get-random-values": "^1.11.0",
    "react-native-inappbrowser-reborn": "^3.7.0",
    "react-native-mmkv": "^3.1.0",
    "react-native-passkey": "^3.1.0"
  },
  "jest": {
    "preset": "react-native",
    "modulePathIgnorePatterns": [
      "<rootDir>/example/node_modules",
      "<rootDir>/lib/"
    ]
  },
  "react-native-builder-bob": {
    "source": "src",
    "output": "lib",
    "targets": [
      "codegen",
      [
        "commonjs",
        {
          "esm": true
        }
      ],
      [
        "module",
        {
          "esm": true
        }
      ],
      [
        "typescript",
        {
          "project": "tsconfig.build.json",
          "esm": true
        }
      ]
    ]
  },
  "codegenConfig": {
    "name": "NativeTEKStamperSpec",
    "type": "all",
    "jsSrcsDir": "src",
    "outputDir": {
      "ios": "ios/generated",
      "android": "android/generated"
    },
    "android": {
      "javaPackageName": "com.accountkit.reactnativesigner"
    },
    "includesGeneratedCode": true
  },
  "create-react-native-library": {
    "type": "module-new",
    "languages": "kotlin-objc",
    "version": "0.42.2"
  },
  "dependencies": {
<<<<<<< HEAD
    "@aa-sdk/core": "^4.59.1",
    "@account-kit/signer": "^4.59.1",
    "@turnkey/crypto": "^2.5.0",
=======
    "@aa-sdk/core": "^4.60.1",
    "@account-kit/signer": "^4.60.1",
>>>>>>> e873887f
    "@turnkey/react-native-passkey-stamper": "^1.0.14",
    "uuid": "^11.1.0",
    "viem": "^2.29.2",
    "zod": "^3.22.4"
  }
}<|MERGE_RESOLUTION|>--- conflicted
+++ resolved
@@ -142,14 +142,9 @@
     "version": "0.42.2"
   },
   "dependencies": {
-<<<<<<< HEAD
-    "@aa-sdk/core": "^4.59.1",
-    "@account-kit/signer": "^4.59.1",
-    "@turnkey/crypto": "^2.5.0",
-=======
     "@aa-sdk/core": "^4.60.1",
     "@account-kit/signer": "^4.60.1",
->>>>>>> e873887f
+    "@turnkey/crypto": "^2.5.0",
     "@turnkey/react-native-passkey-stamper": "^1.0.14",
     "uuid": "^11.1.0",
     "viem": "^2.29.2",
