--- conflicted
+++ resolved
@@ -29,14 +29,9 @@
     [signer]
   );
 
-<<<<<<< HEAD
   const handleIncomingURL = useCallback(
     (event: { url: string }) => {
       const regex = /[?&]([^=#]+)=([^&#]*)/g;
-=======
-  const handleIncomingURL = useCallback((event: { url: string }) => {
-    const regex = /[?&]([^=#]+)=([^&#]*)/g;
->>>>>>> 789a1db1
 
       let params: Record<string, string> = {};
       let match: RegExpExecArray | null;
@@ -51,19 +46,12 @@
         return;
       }
 
-<<<<<<< HEAD
       handleUserAuth({
         bundle: params.bundle ?? "",
       });
     },
     [handleUserAuth]
   );
-=======
-    handleUserAuth({
-      bundle: params.bundle ?? "",
-    });
-  }, []);
->>>>>>> 789a1db1
 
   useEffect(() => {
     // get the user if already logged in
