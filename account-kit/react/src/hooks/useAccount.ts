--- conflicted
+++ resolved
@@ -31,17 +31,12 @@
   } & UseAccountMutationArgs<TAccount>;
 
 /**
-<<<<<<< HEAD
  * [Hook](https://github.com/alchemyplatform/aa-sdk/blob/main/account-kit/react/src/hooks/useAccount.ts) to subscribe to account state and interactions, including creation, connection, and status monitoring. It synchronizes with external store updates and provides status-dependent results.
- * The supported account types are: LightAccount, MultiOwnerLightAccount, and MultiOwnerModularAccount. Primarily used to get the smart account address before deployment. Dependent on the signer: if the signer has not been initialized and authenticated, `address` and `isLoadingAccount` return null.
+ * The supported account types are: LightAccount, MultiOwnerLightAccount, MultiOwnerModularAccount, and ModularAccountV2. Primarily used to get the smart account address before deployment. Dependent on the signer: if the signer has not been initialized and authenticated, `address` and `isLoadingAccount` return null.
  *
  * If using a smart contract account, returns instance of a smart contract account that the user is connected to. Returns address of smart contract account, not address of the signer.
  *
  * If using an EOA, returns address of signer
-=======
- * Hook to subscribe to account state and interactions, including creation, connection, and status monitoring. It synchronizes with external store updates and provides status-dependent results.
- * The supported account types are: LightAccount, MultiOwnerLightAccount, MultiOwnerModularAccount, and ModularAccountV2.
->>>>>>> 100c836e
  *
  * @example
  * ```ts
