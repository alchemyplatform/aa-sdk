--- conflicted
+++ resolved
@@ -6,11 +6,7 @@
 
 export type AuthStep =
   | { type: "email_verify"; email: string }
-<<<<<<< HEAD
-  | { type: "otp_verify"; email: string }
-=======
   | { type: "otp_verify"; email: string; error?: Error }
->>>>>>> 131e1676
   | { type: "passkey_verify"; error?: Error }
   | { type: "passkey_create"; error?: Error }
   | { type: "passkey_create_success" }
@@ -25,10 +21,7 @@
       type: "otp_completing";
       email: string;
       createPasskeyAfter?: boolean;
-<<<<<<< HEAD
-=======
       otp: string;
->>>>>>> 131e1676
       error?: Error;
     }
   | { type: "initial"; error?: Error }
