import { OauthCancelledError } from "@account-kit/signer";
import { useEffect } from "react";
import { useSignerStatus } from "../../../../hooks/useSignerStatus.js";
import {
  ContinueWithOAuth,
  OAuthConnectionFailed,
} from "../../../../icons/oauth.js";
import { capitalize } from "../../../../utils.js";
import { useAuthContext } from "../../context.js";
import { useOAuthVerify } from "../../hooks/useOAuthVerify.js";
import { ConnectionError } from "../error/connection-error.js";
<<<<<<< HEAD
import { OauthCancelledError } from "@account-kit/signer";
import { ls } from "../../../../strings.js";
=======
>>>>>>> 844a4812

export const CompletingOAuth = () => {
  const { isConnected } = useSignerStatus();
  const { setAuthStep, authStep } = useAuthContext("oauth_completing");
  const { authenticate } = useOAuthVerify({ config: authStep.config });
  const oauthWasCancelled = authStep.error instanceof OauthCancelledError;

  useEffect(() => {
    if (isConnected) {
      setAuthStep({ type: "complete" });
    } else if (oauthWasCancelled) {
      setAuthStep({ type: "initial" });
    }
  }, [
    authStep.createPasskeyAfter,
    isConnected,
    oauthWasCancelled,
    setAuthStep,
  ]);

  if (authStep.error && !oauthWasCancelled) {
    return (
      <ConnectionError
        headerText={`${ls.error.connection.oauthTitle} ${capitalize(
          authStep.config.authProviderId
        )}`}
        bodyText={ls.error.connection.oauthBody}
        handleTryAgain={authenticate}
        handleUseAnotherMethod={() => setAuthStep({ type: "initial" })}
        icon={
          <OAuthConnectionFailed provider={authStep.config.authProviderId} />
        }
      />
    );
  }

  return (
    <div className="flex flex-col gap-5 items-center">
      <div className="flex flex-col items-center justify-center">
        <ContinueWithOAuth provider={authStep.config.authProviderId} />
      </div>

      <h3 className="font-semibold text-lg">{`Continue with ${capitalize(
        authStep.config.authProviderId
      )}`}</h3>
      <p className="text-fg-secondary text-center text-sm">
        {`Follow the steps in the pop up window to sign in with ${capitalize(
          authStep.config.authProviderId
        )}`}
      </p>
    </div>
  );
};<|MERGE_RESOLUTION|>--- conflicted
+++ resolved
@@ -9,11 +9,7 @@
 import { useAuthContext } from "../../context.js";
 import { useOAuthVerify } from "../../hooks/useOAuthVerify.js";
 import { ConnectionError } from "../error/connection-error.js";
-<<<<<<< HEAD
-import { OauthCancelledError } from "@account-kit/signer";
 import { ls } from "../../../../strings.js";
-=======
->>>>>>> 844a4812
 
 export const CompletingOAuth = () => {
   const { isConnected } = useSignerStatus();
