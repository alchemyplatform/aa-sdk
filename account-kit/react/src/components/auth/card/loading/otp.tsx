import { useState } from "react";
import { EmailIllustration } from "../../../../icons/illustrations/email.js";
import { ls } from "../../../../strings.js";
import {
  OTPInput,
  type OTPCodeType,
  initialOTPValue,
  isOTPCodeType,
} from "../../../otp-input/otp-input.js";
import { Spinner } from "../../../../icons/spinner.js";
import { AuthStepStatus, AuthStepType, useAuthContext } from "../../context.js";
import { useAuthenticate } from "../../../../hooks/useAuthenticate.js";
import { useSignerStatus } from "../../../../hooks/useSignerStatus.js";

const AUTH_DELAY = 3000;

export const LoadingOtp = () => {
  const { isConnected } = useSignerStatus();
  const { authStep } = useAuthContext(AuthStepType.otp_verify);
  const [otpCode, setOtpCode] = useState<OTPCodeType>(initialOTPValue);
  const [errorText, setErrorText] = useState(authStep.error?.message || "");
  const [titleText, setTitleText] = useState(ls.loadingOtp.title);
  const { setAuthStep } = useAuthContext();
  const resetOTP = (errorText = "") => {
    setOtpCode(initialOTPValue);
    setErrorText(errorText);
    setTitleText(ls.loadingOtp.title);
  };
  const { authenticate } = useAuthenticate({
    onError: (error: any) => {
      console.error(error);

      setAuthStep({ ...authStep, error, status: AuthStepStatus.base });
      resetOTP(getUserErrorMessage(error));
    },
    onSuccess: () => {
      if (isConnected) {
        setAuthStep({ ...authStep, status: AuthStepStatus.success });
        setTitleText(ls.loadingOtp.verified);
        setTimeout(() => {
<<<<<<< HEAD
          setAuthStep({ type: AuthStepType.complete });
        }, 3000);
=======
          setAuthStep({ type: "complete" });
        }, AUTH_DELAY);
>>>>>>> 902736d5
      }
    },
  });

  const setValue = (otpCode: OTPCodeType) => {
    setOtpCode(otpCode);
    if (isOTPCodeType(otpCode)) {
      const otp = otpCode.join("");

      setAuthStep({ ...authStep, status: AuthStepStatus.verifying });
      setTitleText(ls.loadingOtp.verifying);
      authenticate({ type: "otp", otpCode: otp });
    }
  };

  return (
    <div className="flex flex-col items-center">
      <div className="relative h-12 w-12 mb-5">
        <Spinner className="absolute" />
        <EmailIllustration
          height="32"
          width="32"
          className="absolute left-1/2 top-1/2 -translate-x-1/2 -translate-y-1/2"
        />
      </div>
      <h3 className="text-fg-primary font-semibold text-lg mb-2">
        {titleText}
      </h3>
      <p className="text-fg-secondary text-center text-sm mb-1">
        {ls.loadingOtp.body}
      </p>
      <p className="text-fg-primary text-center text-sm font-medium mb-5">
        {authStep.email}
      </p>
      <OTPInput
        disabled={authStep.status === AuthStepStatus.verifying}
        value={otpCode}
        setValue={setValue}
        setErrorText={setErrorText}
        errorText={errorText}
        handleReset={resetOTP}
        isVerified={authStep.status === AuthStepStatus.success}
      />
    </div>
  );
};

function getUserErrorMessage(error: Error | undefined): string {
  if (!error) {
    return "";
  }
  // Errors from Alchemy have a JSON message.
  try {
    const message = JSON.parse(error.message).error;
    if (message === "invalid OTP code") {
      return ls.error.otp.invalid;
    }
    return message;
  } catch (e) {
    // Ignore
  }
  return error.message;
}<|MERGE_RESOLUTION|>--- conflicted
+++ resolved
@@ -16,7 +16,7 @@
 
 export const LoadingOtp = () => {
   const { isConnected } = useSignerStatus();
-  const { authStep } = useAuthContext(AuthStepType.otp_verify);
+  const { authStep } = useAuthContext(AuthStepType.OtpVerify);
   const [otpCode, setOtpCode] = useState<OTPCodeType>(initialOTPValue);
   const [errorText, setErrorText] = useState(authStep.error?.message || "");
   const [titleText, setTitleText] = useState(ls.loadingOtp.title);
@@ -38,13 +38,8 @@
         setAuthStep({ ...authStep, status: AuthStepStatus.success });
         setTitleText(ls.loadingOtp.verified);
         setTimeout(() => {
-<<<<<<< HEAD
-          setAuthStep({ type: AuthStepType.complete });
-        }, 3000);
-=======
-          setAuthStep({ type: "complete" });
+          setAuthStep({ type: AuthStepType.Complete });
         }, AUTH_DELAY);
->>>>>>> 902736d5
       }
     },
   });
