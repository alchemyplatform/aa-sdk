--- conflicted
+++ resolved
@@ -9,10 +9,6 @@
 import { useWalletConnectAuthConfig } from "../hooks/useWalletConnectAuthConfig.js";
 import { CardContent } from "./content.js";
 import { ConnectionError } from "./error/connection-error.js";
-<<<<<<< HEAD
-import { useConnectEOA } from "../hooks/useConnectEOA.js";
-import { useWalletConnectAuthConfig } from "../hooks/useWalletConnectAuthConfig.js";
-import { ls } from "../../../strings.js";
 import { WalletIcon } from "./error/icons/wallet-icon.js";
 
 enum EOAWallets {
@@ -20,9 +16,6 @@
   METAMASK = "io.metamask",
   WALLET_CONNECT = "WalletConnect",
 }
-=======
-import { EOAWallets } from "./error/types.js";
->>>>>>> 2d453cd3
 
 export const EoaConnectCard = () => {
   const { setAuthStep, authStep } = useAuthContext("eoa_connect");
