--- conflicted
+++ resolved
@@ -3,7 +3,6 @@
 import { EoaConnectCard, EoaPickCard, WalletConnectCard } from "./eoa.js";
 import { CompletingEmailAuth, LoadingEmail } from "./loading/email.js";
 import { CompletingOAuth } from "./loading/oauth.js";
-import { CompletingOtpAuth, LoadingOtp } from "./loading/otp.js";
 import { LoadingPasskeyAuth } from "./loading/passkey.js";
 import { MainAuthContent } from "./main.js";
 import { PasskeyAdded } from "./passkey-added.js";
@@ -18,18 +17,12 @@
       return <LoadingOtp />;
     case "passkey_verify":
       return <LoadingPasskeyAuth />;
-    case "otp_verify":
-      return <LoadingOtp />;
     case "email_completing":
       return <CompletingEmailAuth />;
     case "oauth_completing":
       return <CompletingOAuth />;
     case "otp_completing":
-<<<<<<< HEAD
-      return <CompletingOtpAuth />;
-=======
       return <CompletingOtp />;
->>>>>>> 131e1676
     case "passkey_create":
       return <AddPasskey />;
     case "passkey_create_success":
