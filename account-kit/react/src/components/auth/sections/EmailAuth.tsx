import { useForm } from "@tanstack/react-form";
import { zodValidator } from "@tanstack/zod-form-adapter";
import { memo, useEffect } from "react";
import { z } from "zod";
import { useAuthenticate } from "../../../hooks/useAuthenticate.js";
import { useSigner } from "../../../hooks/useSigner.js";
import { ChevronRight } from "../../../icons/chevron.js";
import { MailIcon } from "../../../icons/mail.js";
import { ls } from "../../../strings.js";
import { Button } from "../../button.js";
import { IS_SIGNUP_QP } from "../../constants.js";
import { Input } from "../../input.js";
import { useAuthContext } from "../context.js";
import type { AuthType } from "../types.js";
import { useSignerStatus } from "../../../hooks/useSignerStatus.js";
import { AlchemySignerStatus, MfaRequiredError } from "@account-kit/signer";

type EmailAuthProps = Extract<AuthType, { type: "email" }>;

// this is not used externally
// eslint-disable-next-line jsdoc/require-jsdoc
export const EmailAuth = memo(
  ({
    emailMode: legacyEmailMode,
    hideButton = false,
    buttonLabel = ls.login.email.button,
    placeholder = ls.login.email.placeholder,
  }: EmailAuthProps) => {
    const { status } = useSignerStatus();
    const { setAuthStep } = useAuthContext();
    const signer = useSigner();
    const { authenticateAsync, isPending } = useAuthenticate({
      onMutate: async (params) => {
        const cfg = await signer?.getConfig();
        if (params.type === "email" && "email" in params) {
<<<<<<< HEAD
          if (params.emailMode === "otp") {
=======
          const emailMode = cfg?.email.mode
            ? cfg?.email.mode
            : params.emailMode === "magicLink"
            ? "MAGIC_LINK"
            : "OTP";

          if (emailMode === "MAGIC_LINK") {
            setAuthStep({ type: "email_verify", email: params.email });
          } else {
>>>>>>> 6a8a7709
            setAuthStep({ type: "otp_verify", email: params.email });
          }
        }
      },
      onSuccess: () => {
        setAuthStep({ type: "complete" });
      },
      onError: (error) => {
        console.error(error);
        setAuthStep({ type: "initial", error });
      },
    });

    const form = useForm({
      defaultValues: {
        email: "",
      },
      onSubmit: async ({ value: { email } }) => {
        try {
          const existingUser = await signer?.getUser(email);
          const redirectParams = new URLSearchParams();

          if (existingUser == null) {
            redirectParams.set(IS_SIGNUP_QP, "true");
          }

          await authenticateAsync({
            type: "email",
            email,
            emailMode: legacyEmailMode,
            redirectParams,
          });
          if (emailMode === "magicLink") {
            setAuthStep({ type: "email_verify", email });
          }
        } catch (e) {
          if (e instanceof MfaRequiredError) {
            const { multiFactorId } = e.multiFactors[0];
            setAuthStep({
              type: "totp_verify",
              previousStep: "magicLink",
              factorId: multiFactorId,
              email,
            });
            return;
          }

          const error = e instanceof Error ? e : new Error("An Unknown error");
          setAuthStep({ type: "initial", error });
        }
      },
      validatorAdapter: zodValidator(),
    });

    useEffect(() => {
      if (status === AlchemySignerStatus.AWAITING_EMAIL_AUTH) {
        setAuthStep({ type: "email_verify", email: form.state.values.email });
      }
    }, [status]);

    return (
      <form
        className="w-full"
        onSubmit={(e) => {
          e.stopPropagation();
          e.preventDefault();
          form.handleSubmit();
        }}
      >
        <div className="flex flex-col gap-2 w-full">
          <form.Field
            name="email"
            validators={{
              onChange: z.string().email("Must provide a valid email."),
            }}
          >
            {(field) => (
              <Input
                name={field.name}
                value={field.state.value}
                onChange={(e) => field.handleChange(e.target.value)}
                onBlur={field.handleBlur}
                placeholder={placeholder}
                type="email"
                iconLeft={<MailIcon />}
                iconRight={
                  hideButton ? (
                    <button
                      type="submit"
                      className="match-input cursor-pointer focus:outline-none focus:opacity-25"
                    >
                      <ChevronRight />
                    </button>
                  ) : undefined
                }
                disabled={isPending}
              />
            )}
          </form.Field>
          <form.Subscribe
            selector={(state) => [
              state.canSubmit,
              state.isSubmitting,
              state.values.email,
            ]}
          >
            {([canSubmit, isSubmitting, email]) =>
              !hideButton ? (
                <Button
                  type="submit"
                  variant="primary"
                  disabled={Boolean(
                    isPending || !canSubmit || isSubmitting || !email
                  )}
                >
                  {buttonLabel}
                </Button>
              ) : null
            }
          </form.Subscribe>
        </div>
      </form>
    );
  }
);<|MERGE_RESOLUTION|>--- conflicted
+++ resolved
@@ -33,9 +33,6 @@
       onMutate: async (params) => {
         const cfg = await signer?.getConfig();
         if (params.type === "email" && "email" in params) {
-<<<<<<< HEAD
-          if (params.emailMode === "otp") {
-=======
           const emailMode = cfg?.email.mode
             ? cfg?.email.mode
             : params.emailMode === "magicLink"
@@ -45,7 +42,6 @@
           if (emailMode === "MAGIC_LINK") {
             setAuthStep({ type: "email_verify", email: params.email });
           } else {
->>>>>>> 6a8a7709
             setAuthStep({ type: "otp_verify", email: params.email });
           }
         }
@@ -78,7 +74,7 @@
             emailMode: legacyEmailMode,
             redirectParams,
           });
-          if (emailMode === "magicLink") {
+          if (legacyEmailMode === "magicLink") {
             setAuthStep({ type: "email_verify", email });
           }
         } catch (e) {
