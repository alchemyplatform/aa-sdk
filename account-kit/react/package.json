{
  "name": "@account-kit/react",
  "version": "4.53.1",
  "description": "React components and hooks for using Smart Wallets",
  "author": "Alchemy",
  "license": "MIT",
  "private": false,
  "type": "module",
  "main": "./dist/esm/index.js",
  "module": "./dist/esm/index.js",
  "types": "./dist/types/index.d.ts",
  "typings": "./dist/types/index.d.ts",
  "sideEffects": false,
  "files": [
    "dist",
    "src/**/*.ts",
    "src/**/*.tsx",
    "!dist/**/*.tsbuildinfo",
    "!vitest.config.ts",
    "!.env",
    "!src/**/*.test.ts",
    "!src/**/*.test-d.ts",
    "!src/__tests__/**/*"
  ],
  "exports": {
    ".": {
      "types": "./dist/types/index.d.ts",
      "import": "./dist/esm/index.js",
      "default": "./dist/esm/index.js"
    },
    "./tailwind": {
      "types": "./dist/types/tailwind/index.d.ts",
      "import": "./dist/esm/tailwind/index.js",
      "default": "./dist/esm/tailwind/index.js"
    },
    "./alchemy-account-context": {
      "types": "./dist/types/AlchemyAccountContext.d.ts",
      "import": "./dist/esm/AlchemyAccountContext.js",
      "default": "./dist/esm/AlchemyAccountContext.js"
    },
    "./hydrate": {
      "types": "./dist/types/hydrate.d.ts",
      "import": "./dist/esm/hydrate.js",
      "default": "./dist/esm/hydrate.js"
    },
    "./hooks": {
      "types": "./dist/types/hooks/index.d.ts",
      "import": "./dist/esm/hooks/index.js",
      "default": "./dist/esm/hooks/index.js"
    },
    "./experimental": {
      "types": "./dist/types/experimental/index.d.ts",
      "import": "./dist/esm/experimental/index.js",
      "default": "./dist/esm/experimental/index.js"
    },
    "./package.json": "./package.json"
  },
  "scripts": {
    "prebuild": "tsx ./inject-version.ts",
    "dev": "storybook dev",
    "build": "yarn clean && yarn build:esm && yarn build:types",
    "build:esm": "tsc --project tsconfig.build.json --outDir ./dist/esm",
    "build:types": "tsc --project tsconfig.build.json --declarationDir ./dist/types --emitDeclarationOnly --declaration --declarationMap",
    "fern:gen": "node ../../doc-gen/dist/esm/cli.js generate --in ./src/index.ts --out ../../docs/pages/reference/account-kit/react",
    "clean": "rm -rf ./dist",
    "test": "vitest --passWithNoTests",
    "test:run": "vitest run --passWithNoTests"
  },
  "devDependencies": {
    "@storybook/addon-essentials": "^8.5.3",
    "@storybook/addon-interactions": "^8.5.3",
    "@storybook/core-server": "^8.5.3",
    "@storybook/jest": "^0.2.3",
    "@storybook/react-vite": "^8.5.3",
    "@storybook/test": "^8.5.3",
    "@storybook/testing-library": "^0.2.2",
    "@tanstack/react-query": "^5.28.9",
    "@types/bs58": "^4.0.4",
    "autoprefixer": "^10.4.20",
    "msw": "^2.4.4",
    "msw-storybook-addon": "^2.0.4",
    "postcss": "^8.4.45",
    "react": "^18.2.0",
    "react-dom": "^18.2.0",
    "storybook": "^8.5.3",
    "typescript-template": "*"
  },
  "dependencies": {
<<<<<<< HEAD
    "@account-kit/core": "^4.53.0",
    "@account-kit/infra": "^4.53.0",
    "@account-kit/logging": "^4.53.0",
    "@account-kit/signer": "^4.53.0",
    "@account-kit/wallet-client": "^4.53.0",
    "@solana/wallet-adapter-react": "^0.15.39",
    "@solana/wallet-adapter-wallets": "^0.19.37",
=======
    "@account-kit/core": "^4.53.1",
    "@account-kit/infra": "^4.53.1",
    "@account-kit/logging": "^4.53.1",
    "@account-kit/signer": "^4.53.1",
    "@account-kit/wallet-client": "^4.53.1",
>>>>>>> 05881685
    "@solana/web3.js": "^1.98.0",
    "@tanstack/react-form": "^0.33.0",
    "@tanstack/zod-form-adapter": "^0.33.0",
    "@wagmi/connectors": "^5.1.15",
    "bs58": "^6.0.0",
    "react-remove-scroll": "^2.5.10",
    "tailwindcss": "^3.4.3",
    "zod": "^3.22.4",
    "zustand": "^5.0.0-rc.2"
  },
  "peerDependencies": {
    "@tanstack/react-query": "^5.28.9",
    "react": ">=18.2.0",
    "react-dom": ">=18.2.0",
    "tailwindcss": "^3.4.3",
    "viem": "^2.29.2",
    "wagmi": "^2.12.7"
  },
  "resolutions": {
    "viem": "2.29.2"
  },
  "publishConfig": {
    "access": "public",
    "registry": "https://registry.npmjs.org/"
  },
  "repository": {
    "type": "git",
    "url": "git+https://github.com/alchemyplatform/aa-sdk.git"
  },
  "bugs": {
    "url": "https://github.com/alchemyplatform/aa-sdk/issues"
  },
  "homepage": "https://github.com/alchemyplatform/aa-sdk#readme",
  "gitHead": "ee46e8bb857de3b631044fa70714ea706d9e317d",
  "optionalDependencies": {
    "alchemy-sdk": "^3.0.0"
  },
  "msw": {
    "workerDirectory": [
      "public"
    ]
  }
}<|MERGE_RESOLUTION|>--- conflicted
+++ resolved
@@ -86,21 +86,13 @@
     "typescript-template": "*"
   },
   "dependencies": {
-<<<<<<< HEAD
-    "@account-kit/core": "^4.53.0",
-    "@account-kit/infra": "^4.53.0",
-    "@account-kit/logging": "^4.53.0",
-    "@account-kit/signer": "^4.53.0",
-    "@account-kit/wallet-client": "^4.53.0",
-    "@solana/wallet-adapter-react": "^0.15.39",
-    "@solana/wallet-adapter-wallets": "^0.19.37",
-=======
     "@account-kit/core": "^4.53.1",
     "@account-kit/infra": "^4.53.1",
     "@account-kit/logging": "^4.53.1",
     "@account-kit/signer": "^4.53.1",
     "@account-kit/wallet-client": "^4.53.1",
->>>>>>> 05881685
+    "@solana/wallet-adapter-react": "^0.15.39",
+    "@solana/wallet-adapter-wallets": "^0.19.37",
     "@solana/web3.js": "^1.98.0",
     "@tanstack/react-form": "^0.33.0",
     "@tanstack/zod-form-adapter": "^0.33.0",
