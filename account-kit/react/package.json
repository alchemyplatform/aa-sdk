{
  "name": "@account-kit/react",
  "version": "4.54.1",
  "description": "React components and hooks for using Smart Wallets",
  "author": "Alchemy",
  "license": "MIT",
  "private": false,
  "type": "module",
  "main": "./dist/esm/index.js",
  "module": "./dist/esm/index.js",
  "types": "./dist/types/index.d.ts",
  "typings": "./dist/types/index.d.ts",
  "sideEffects": false,
  "files": [
    "dist",
    "src/**/*.ts",
    "src/**/*.tsx",
    "!dist/**/*.tsbuildinfo",
    "!vitest.config.ts",
    "!.env",
    "!src/**/*.test.ts",
    "!src/**/*.test-d.ts",
    "!src/__tests__/**/*"
  ],
  "exports": {
    ".": {
      "types": "./dist/types/index.d.ts",
      "import": "./dist/esm/index.js",
      "default": "./dist/esm/index.js"
    },
    "./styles.css": "./dist/styles.css",
    "./tailwind": {
      "types": "./dist/types/tailwind/index.d.ts",
      "import": "./dist/esm/tailwind/index.js",
      "default": "./dist/esm/tailwind/index.js"
    },
    "./alchemy-account-context": {
      "types": "./dist/types/AlchemyAccountContext.d.ts",
      "import": "./dist/esm/AlchemyAccountContext.js",
      "default": "./dist/esm/AlchemyAccountContext.js"
    },
    "./hydrate": {
      "types": "./dist/types/hydrate.d.ts",
      "import": "./dist/esm/hydrate.js",
      "default": "./dist/esm/hydrate.js"
    },
    "./hooks": {
      "types": "./dist/types/hooks/index.d.ts",
      "import": "./dist/esm/hooks/index.js",
      "default": "./dist/esm/hooks/index.js"
    },
    "./experimental": {
      "types": "./dist/types/experimental/index.d.ts",
      "import": "./dist/esm/experimental/index.js",
      "default": "./dist/esm/experimental/index.js"
    },
    "./package.json": "./package.json"
  },
  "scripts": {
    "prebuild": "tsx ./inject-version.ts",
    "dev": "storybook dev",
    "build": "yarn clean && yarn build:css && yarn build:esm && yarn build:types",
    "build:css": "postcss src/styles/index.css -o dist/styles.css",
    "build:esm": "tsc --project tsconfig.build.json --outDir ./dist/esm",
    "build:types": "tsc --project tsconfig.build.json --declarationDir ./dist/types --emitDeclarationOnly --declaration --declarationMap",
    "fern:gen": "node ../../doc-gen/dist/esm/cli.js generate --in ./src/index.ts --out ../../docs/pages/reference/account-kit/react",
    "clean": "rm -rf ./dist",
    "test": "vitest --passWithNoTests",
    "test:run": "vitest run --passWithNoTests"
  },
  "devDependencies": {
    "@storybook/addon-essentials": "^8.5.3",
    "@storybook/addon-interactions": "^8.5.3",
    "@storybook/core-server": "^8.5.3",
    "@storybook/jest": "^0.2.3",
    "@storybook/react-vite": "^8.5.3",
    "@storybook/test": "^8.5.3",
    "@storybook/testing-library": "^0.2.2",
    "@tanstack/react-query": "^5.28.9",
    "@types/bs58": "^4.0.4",
    "autoprefixer": "^10.4.20",
    "msw": "^2.4.4",
    "msw-storybook-addon": "^2.0.4",
    "postcss": "^8.4.45",
    "postcss-cli": "^11.0.0",
    "react": "^18.2.0",
    "react-dom": "^18.2.0",
    "storybook": "^8.5.3",
    "tailwindcss": "^3.4.3",
    "typescript-template": "*"
  },
  "dependencies": {
<<<<<<< HEAD
    "@account-kit/core": "^4.54.0",
    "@account-kit/infra": "^4.54.0",
    "@account-kit/logging": "^4.54.0",
    "@account-kit/signer": "^4.54.0",
    "@account-kit/wallet-client": "^4.54.0",
    "@solana/wallet-adapter-react": "^0.15.39",
    "@solana/wallet-adapter-wallets": "^0.19.37",
=======
    "@account-kit/core": "^4.54.1",
    "@account-kit/infra": "^4.54.1",
    "@account-kit/logging": "^4.54.1",
    "@account-kit/signer": "^4.54.1",
    "@account-kit/wallet-client": "^4.54.1",
>>>>>>> 44a337cb
    "@solana/web3.js": "^1.98.0",
    "@tanstack/react-form": "^0.33.0",
    "@tanstack/zod-form-adapter": "^0.33.0",
    "@wagmi/connectors": "^5.1.15",
    "bs58": "^6.0.0",
    "react-remove-scroll": "^2.5.10",
    "zod": "^3.22.4",
    "zustand": "^5.0.0-rc.2"
  },
  "peerDependencies": {
    "@tanstack/react-query": "^5.28.9",
    "react": ">=18.2.0",
    "react-dom": ">=18.2.0",
    "viem": "^2.29.2",
    "wagmi": "^2.12.7"
  },
  "resolutions": {
    "viem": "^2.29.2"
  },
  "publishConfig": {
    "access": "public",
    "registry": "https://registry.npmjs.org/"
  },
  "repository": {
    "type": "git",
    "url": "git+https://github.com/alchemyplatform/aa-sdk.git"
  },
  "bugs": {
    "url": "https://github.com/alchemyplatform/aa-sdk/issues"
  },
  "homepage": "https://github.com/alchemyplatform/aa-sdk#readme",
  "gitHead": "ee46e8bb857de3b631044fa70714ea706d9e317d",
  "optionalDependencies": {
    "alchemy-sdk": "^3.0.0"
  },
  "msw": {
    "workerDirectory": [
      "public"
    ]
  }
}<|MERGE_RESOLUTION|>--- conflicted
+++ resolved
@@ -90,21 +90,13 @@
     "typescript-template": "*"
   },
   "dependencies": {
-<<<<<<< HEAD
-    "@account-kit/core": "^4.54.0",
-    "@account-kit/infra": "^4.54.0",
-    "@account-kit/logging": "^4.54.0",
-    "@account-kit/signer": "^4.54.0",
-    "@account-kit/wallet-client": "^4.54.0",
-    "@solana/wallet-adapter-react": "^0.15.39",
-    "@solana/wallet-adapter-wallets": "^0.19.37",
-=======
     "@account-kit/core": "^4.54.1",
     "@account-kit/infra": "^4.54.1",
     "@account-kit/logging": "^4.54.1",
     "@account-kit/signer": "^4.54.1",
     "@account-kit/wallet-client": "^4.54.1",
->>>>>>> 44a337cb
+    "@solana/wallet-adapter-react": "^0.15.39",
+    "@solana/wallet-adapter-wallets": "^0.19.37",
     "@solana/web3.js": "^1.98.0",
     "@tanstack/react-form": "^0.33.0",
     "@tanstack/zod-form-adapter": "^0.33.0",
