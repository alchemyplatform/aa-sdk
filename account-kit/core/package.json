{
  "name": "@account-kit/core",
  "version": "4.29.0",
  "description": "Core library for account kit that provides state management and framework indepednent abstractions across infra, Alchemy Signer, and Smart Contracts",
  "author": "Alchemy",
  "license": "MIT",
  "private": false,
  "type": "module",
  "main": "./dist/esm/index.js",
  "module": "./dist/esm/index.js",
  "types": "./dist/types/index.d.ts",
  "typings": "./dist/types/index.d.ts",
  "sideEffects": false,
  "files": [
    "dist",
    "src/**/*.ts",
    "!dist/**/*.tsbuildinfo",
    "!vitest.config.ts",
    "!.env",
    "!src/**/*.test.ts",
    "!src/**/*.test-d.ts",
    "!src/__tests__/**/*"
  ],
  "exports": {
    ".": {
      "types": "./dist/types/index.d.ts",
      "import": "./dist/esm/index.js",
      "default": "./dist/esm/index.js"
    },
    "./web": {
      "types": "./dist/types/environments/web/index.d.ts",
      "import": "./dist/esm/environments/web/index.js",
      "default": "./dist/esm/environments/web/index.js"
    },
    "./package.json": "./package.json"
  },
  "scripts": {
    "prebuild": "tsx ./inject-version.ts",
    "build": "yarn clean && yarn build:esm && yarn build:types",
    "build:esm": "tsc --project tsconfig.build.json --outDir ./dist/esm",
    "build:types": "tsc --project tsconfig.build.json --declarationDir ./dist/types --emitDeclarationOnly --declaration --declarationMap",
    "clean": "rm -rf ./dist",
    "docs:gen": "node ../../doc-gen/dist/esm/cli.js generate --in ./src/index.ts --out ../../site/pages/reference/account-kit/core",
    "fern:gen": "node ../../doc-gen/dist/esm/cli.js generate --in ./src/index.ts --out ../../docs/pages/reference/account-kit/core --fern",
    "test": "vitest --passWithNoTests",
    "test:run": "vitest run --passWithNoTests"
  },
  "devDependencies": {
    "@types/js-cookie": "^3.0.6",
    "typescript": "^5.0.4",
    "typescript-template": "*",
    "vitest": "^2.0.4"
  },
  "dependencies": {
<<<<<<< HEAD
    "@account-kit/infra": "^4.28.3",
    "@account-kit/logging": "^4.28.3",
    "@account-kit/react-native-signer": "^4.28.3",
    "@account-kit/signer": "^4.28.3",
    "@account-kit/smart-contracts": "^4.28.3",
    "@solana/web3.js": "^1.98.0",
=======
    "@account-kit/infra": "^4.29.0",
    "@account-kit/logging": "^4.29.0",
    "@account-kit/react-native-signer": "^4.29.0",
    "@account-kit/signer": "^4.29.0",
    "@account-kit/smart-contracts": "^4.29.0",
>>>>>>> fd5d4c4f
    "js-cookie": "^3.0.5",
    "zod": "^3.22.4",
    "zustand": "^5.0.0-rc.2"
  },
  "peerDependencies": {
    "viem": "^2.22.6",
    "wagmi": "^2.12.7"
  },
  "publishConfig": {
    "access": "public",
    "registry": "https://registry.npmjs.org/"
  },
  "repository": {
    "type": "git",
    "url": "git+https://github.com/alchemyplatform/aa-sdk.git"
  },
  "bugs": {
    "url": "https://github.com/alchemyplatform/aa-sdk/issues"
  },
  "homepage": "https://github.com/alchemyplatform/aa-sdk#readme",
  "gitHead": "ee46e8bb857de3b631044fa70714ea706d9e317d",
  "optionalDependencies": {
    "alchemy-sdk": "^3.0.0"
  }
}<|MERGE_RESOLUTION|>--- conflicted
+++ resolved
@@ -52,20 +52,12 @@
     "vitest": "^2.0.4"
   },
   "dependencies": {
-<<<<<<< HEAD
-    "@account-kit/infra": "^4.28.3",
-    "@account-kit/logging": "^4.28.3",
-    "@account-kit/react-native-signer": "^4.28.3",
-    "@account-kit/signer": "^4.28.3",
-    "@account-kit/smart-contracts": "^4.28.3",
-    "@solana/web3.js": "^1.98.0",
-=======
     "@account-kit/infra": "^4.29.0",
     "@account-kit/logging": "^4.29.0",
     "@account-kit/react-native-signer": "^4.29.0",
     "@account-kit/signer": "^4.29.0",
     "@account-kit/smart-contracts": "^4.29.0",
->>>>>>> fd5d4c4f
+    "@solana/web3.js": "^1.98.0",
     "js-cookie": "^3.0.5",
     "zod": "^3.22.4",
     "zustand": "^5.0.0-rc.2"
