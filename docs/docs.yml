--- conflicted
+++ resolved
@@ -582,13 +582,8 @@
                         path: wallets/pages/reference/account-kit/signer/classes/BaseSignerClient/experimental_addToMultiOwner.mdx
                       - page: experimental_createApiKey
                         path: wallets/pages/reference/account-kit/signer/classes/BaseSignerClient/experimental_createApiKey.mdx
-<<<<<<< HEAD
                       - page: experimental_createMultiOwner
                         path: wallets/pages/reference/account-kit/signer/classes/BaseSignerClient/experimental_createMultiOwner.mdx
-=======
-                      - page: experimental_createMultiSig
-                        path: wallets/pages/reference/account-kit/signer/classes/BaseSignerClient/experimental_createMultiSig.mdx
->>>>>>> 2c356a84
                       - page: experimental_multiOwnerSignRawMessage
                         path: wallets/pages/reference/account-kit/signer/classes/BaseSignerClient/experimental_multiOwnerSignRawMessage.mdx
                       - page: getMfaFactors
