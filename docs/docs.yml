--- conflicted
+++ resolved
@@ -15,12 +15,8 @@
         skip-slug: true
         contents:
           - page: Overview
-<<<<<<< HEAD
             slug: /
-            path: docs/account-kit/pages/index.mdx
-=======
             path: wallets/pages/index.mdx
->>>>>>> bee01766
           - link: Demo
             href: https://demo.alchemy.com/
           - section: Concepts
@@ -81,12 +77,8 @@
             skip-slug: true
             contents:
               - page: Set up your client
-<<<<<<< HEAD
                 slug: how-to-set-up-smart-account-client
-                path: docs/account-kit/pages/react/how-to-set-up-smart-account-client.mdx
-=======
                 path: wallets/pages/react/how-to-set-up-smart-account-client.mdx
->>>>>>> bee01766
               - page: Send user operations
                 path: wallets/pages/react/send-user-operations.mdx
               - page: Sponsor gas
