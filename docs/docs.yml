--- conflicted
+++ resolved
@@ -207,17 +207,14 @@
             path: wallets/pages/transactions/retry-transactions/index.mdx
           - page: Sponsor gas on Solana
             path: wallets/pages/transactions/solana/sponsor-gas-solana.mdx
-<<<<<<< HEAD
-          - page: Configure client
-            path: wallets/pages/concepts/smart-account-client.mdx
-=======
           - section: Signing
             contents:
               - page: Sign messages
                 path: wallets/pages/transactions/signing/sign-messages/index.mdx
               - page: Sign typed data
                 path: wallets/pages/transactions/signing/sign-typed-data/index.mdx
->>>>>>> e0962c51
+          - page: Configure client
+            path: wallets/pages/concepts/smart-account-client.mdx
       - section: Low-Level Infra
         contents:
           - page: Overview
