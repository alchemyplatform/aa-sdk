# yaml-language-server: $schema=https://schema.buildwithfern.dev/docs-yml.json

instances:
  - url: https://alchemy.com/docs

experimental:
  mdx-components:
    - wallets/components

navigation:
  - tab: wallets
    layout:
      - section: SDK Reference
        contents:
          - section: Infra
            path: wallets/pages/reference/packages/aa-infra/src/README.mdx
            contents:
              - section: Classes
                contents:
                  - page: InvalidHexValueError
                    path: wallets/pages/reference/packages/aa-infra/src/classes/InvalidHexValueError.mdx
              - section: Functions
                contents:
                  - page: alchemyEstimateFeesPerGas
                    path: wallets/pages/reference/packages/aa-infra/src/functions/alchemyEstimateFeesPerGas.mdx
                  - page: alchemyGasManagerHooks
                    path: wallets/pages/reference/packages/aa-infra/src/functions/alchemyGasManagerHooks.mdx
                  - page: createAlchemyBundlerClient
                    path: wallets/pages/reference/packages/aa-infra/src/functions/createAlchemyBundlerClient.mdx
                  - page: requestGasAndPaymasterAndData
                    path: wallets/pages/reference/packages/aa-infra/src/functions/requestGasAndPaymasterAndData.mdx
              - section: Type Aliases
                contents:
                  - page: AlchemyGasManagerHooks
                    path: wallets/pages/reference/packages/aa-infra/src/type-aliases/AlchemyGasManagerHooks.mdx
                  - page: AlchemyRequestGasAndPaymasterAndDataSchema
                    path: wallets/pages/reference/packages/aa-infra/src/type-aliases/AlchemyRequestGasAndPaymasterAndDataSchema.mdx
                  - page: AlchemyWalletApisRpcSchema
                    path: wallets/pages/reference/packages/aa-infra/src/type-aliases/AlchemyWalletApisRpcSchema.mdx
                  - page: GasAndFeeOverridesRequest
                    path: wallets/pages/reference/packages/aa-infra/src/type-aliases/GasAndFeeOverridesRequest.mdx
                  - page: GasManagerActions
                    path: wallets/pages/reference/packages/aa-infra/src/type-aliases/GasManagerActions.mdx
                  - page: Multiplier
                    path: wallets/pages/reference/packages/aa-infra/src/type-aliases/Multiplier.mdx
                  - page: PolicyToken
                    path: wallets/pages/reference/packages/aa-infra/src/type-aliases/PolicyToken.mdx
                  - page: PriorityFeeClient
                    path: wallets/pages/reference/packages/aa-infra/src/type-aliases/PriorityFeeClient.mdx
                  - page: RequestGasAndPaymasterAndDataRequest
                    path: wallets/pages/reference/packages/aa-infra/src/type-aliases/RequestGasAndPaymasterAndDataRequest.mdx
                  - page: RequestGasAndPaymasterAndDataResponse
                    path: wallets/pages/reference/packages/aa-infra/src/type-aliases/RequestGasAndPaymasterAndDataResponse.mdx
                  - page: RpcGasAndFeeOverrides
                    path: wallets/pages/reference/packages/aa-infra/src/type-aliases/RpcGasAndFeeOverrides.mdx
                  - page: RundlerMaxPriorityFeePerGasSchema
                    path: wallets/pages/reference/packages/aa-infra/src/type-aliases/RundlerMaxPriorityFeePerGasSchema.mdx
                  - page: RundlerRpcSchema
                    path: wallets/pages/reference/packages/aa-infra/src/type-aliases/RundlerRpcSchema.mdx
                  - page: SignerHttpSchema
                    path: wallets/pages/reference/packages/aa-infra/src/type-aliases/SignerHttpSchema.mdx
                  - page: StampedRequestBody
                    path: wallets/pages/reference/packages/aa-infra/src/type-aliases/StampedRequestBody.mdx
              - section: Variables
                contents:
                  - page: alchemyRpcSchema
                    path: wallets/pages/reference/packages/aa-infra/src/variables/alchemyRpcSchema.mdx
                  - page: gasManagerActions
                    path: wallets/pages/reference/packages/aa-infra/src/variables/gasManagerActions.mdx
          - section: Common
            path: wallets/pages/reference/packages/common/src/README.mdx
            contents:
              - section: Classes
                contents:
                  - page: AccountNotFoundError
                    path: wallets/pages/reference/packages/common/src/classes/AccountNotFoundError.mdx
                  - page: AlchemyRestClient
                    path: wallets/pages/reference/packages/common/src/classes/AlchemyRestClient.mdx
                  - page: BaseError
                    path: wallets/pages/reference/packages/common/src/classes/BaseError.mdx
                  - page: ChainNotFoundError
                    path: wallets/pages/reference/packages/common/src/classes/ChainNotFoundError.mdx
                  - page: ConnectionConfigError
                    path: wallets/pages/reference/packages/common/src/classes/ConnectionConfigError.mdx
                  - page: FetchError
                    path: wallets/pages/reference/packages/common/src/classes/FetchError.mdx
                  - page: InvalidRequestError
                    path: wallets/pages/reference/packages/common/src/classes/InvalidRequestError.mdx
                  - page: MethodUnsupportedError
                    path: wallets/pages/reference/packages/common/src/classes/MethodUnsupportedError.mdx
                  - page: ServerError
                    path: wallets/pages/reference/packages/common/src/classes/ServerError.mdx
              - section: Functions
                contents:
                  - page: addBreadCrumb
                    path: wallets/pages/reference/packages/common/src/functions/addBreadCrumb.mdx
                  - page: alchemyTransport
                    path: wallets/pages/reference/packages/common/src/functions/alchemyTransport.mdx
                  - page: assertNever
                    path: wallets/pages/reference/packages/common/src/functions/assertNever.mdx
                  - page: bigIntMultiply
                    path: wallets/pages/reference/packages/common/src/functions/bigIntMultiply.mdx
                  - page: createEip1193HandlerFactory
<<<<<<< HEAD
                    path: wallets/pages/reference/alchemy/common/functions/createEip1193HandlerFactory.mdx
                  - page: createLogger
                    path: wallets/pages/reference/alchemy/common/functions/createLogger.mdx
                  - page: getAlchemyRpcUrl
                    path: wallets/pages/reference/alchemy/common/functions/getAlchemyRpcUrl.mdx
                  - page: getGlobalLoggerConfig
                    path: wallets/pages/reference/alchemy/common/functions/getGlobalLoggerConfig.mdx
=======
                    path: wallets/pages/reference/packages/common/src/functions/createEip1193HandlerFactory.mdx
                  - page: getAlchemyRpcUrl
                    path: wallets/pages/reference/packages/common/src/functions/getAlchemyRpcUrl.mdx
>>>>>>> 01e037b6
                  - page: getSupportedChainIds
                    path: wallets/pages/reference/packages/common/src/functions/getSupportedChainIds.mdx
                  - page: isAlchemyConnectionConfig
                    path: wallets/pages/reference/packages/common/src/functions/isAlchemyConnectionConfig.mdx
                  - page: isAlchemyTransport
                    path: wallets/pages/reference/packages/common/src/functions/isAlchemyTransport.mdx
                  - page: isChainSupported
<<<<<<< HEAD
                    path: wallets/pages/reference/alchemy/common/functions/isChainSupported.mdx
                  - page: isLevelEnabled
                    path: wallets/pages/reference/alchemy/common/functions/isLevelEnabled.mdx
                  - page: isNamespaceEnabled
                    path: wallets/pages/reference/alchemy/common/functions/isNamespaceEnabled.mdx
=======
                    path: wallets/pages/reference/packages/common/src/functions/isChainSupported.mdx
>>>>>>> 01e037b6
                  - page: lowerAddress
                    path: wallets/pages/reference/packages/common/src/functions/lowerAddress.mdx
                  - page: raise
<<<<<<< HEAD
                    path: wallets/pages/reference/alchemy/common/functions/raise.mdx
                  - page: setGlobalLoggerConfig
                    path: wallets/pages/reference/alchemy/common/functions/setGlobalLoggerConfig.mdx
=======
                    path: wallets/pages/reference/packages/common/src/functions/raise.mdx
>>>>>>> 01e037b6
                  - page: validateAlchemyConnectionConfig
                    path: wallets/pages/reference/packages/common/src/functions/validateAlchemyConnectionConfig.mdx
              - section: Interfaces
                contents:
                  - page: AlchemyTransportConfig
                    path: wallets/pages/reference/packages/common/src/interfaces/AlchemyTransportConfig.mdx
              - section: Type Aliases
                contents:
                  - page: AlchemyConnectionConfig
                    path: wallets/pages/reference/packages/common/src/type-aliases/AlchemyConnectionConfig.mdx
                  - page: AlchemyRestClientParams
                    path: wallets/pages/reference/packages/common/src/type-aliases/AlchemyRestClientParams.mdx
                  - page: AlchemyTransport
                    path: wallets/pages/reference/packages/common/src/type-aliases/AlchemyTransport.mdx
                  - page: ExtractRpcMethod
                    path: wallets/pages/reference/packages/common/src/type-aliases/ExtractRpcMethod.mdx
                  - page: Never
                    path: wallets/pages/reference/packages/common/src/type-aliases/Never.mdx
                  - page: RestRequestFn
                    path: wallets/pages/reference/packages/common/src/type-aliases/RestRequestFn.mdx
                  - page: RestRequestParams
                    path: wallets/pages/reference/packages/common/src/type-aliases/RestRequestParams.mdx
                  - page: RestRequestSchema
                    path: wallets/pages/reference/packages/common/src/type-aliases/RestRequestSchema.mdx
              - section: Variables
                contents:
                  - page: AlchemyConnectionConfigSchema
                    path: wallets/pages/reference/packages/common/src/variables/AlchemyConnectionConfigSchema.mdx
                  - page: fraxtalSepolia
                    path: wallets/pages/reference/packages/common/src/variables/fraxtalSepolia.mdx
                  - page: gensynTestnet
                    path: wallets/pages/reference/packages/common/src/variables/gensynTestnet.mdx
                  - page: openlootSepolia
                    path: wallets/pages/reference/packages/common/src/variables/openlootSepolia.mdx
                  - page: riseTestnet
                    path: wallets/pages/reference/packages/common/src/variables/riseTestnet.mdx
                  - page: storyMainnet
                    path: wallets/pages/reference/packages/common/src/variables/storyMainnet.mdx
                  - page: teaSepolia
                    path: wallets/pages/reference/packages/common/src/variables/teaSepolia.mdx
          - section: Smart Accounts
            path: wallets/pages/reference/packages/smart-accounts/src/README.mdx
            contents:
              - section: Classes
                contents:
<<<<<<< HEAD
                  - page: AccountNotFoundError
                    path: wallets/pages/reference/alchemy/common/classes/AccountNotFoundError/constructor.mdx
                  - section: AlchemyRestClient
                    contents:
                      - page: constructor
                        path: wallets/pages/reference/alchemy/common/classes/AlchemyRestClient/constructor.mdx
                      - page: request
                        path: wallets/pages/reference/alchemy/common/classes/AlchemyRestClient/request.mdx
                  - page: ChainNotFoundError
                    path: wallets/pages/reference/alchemy/common/classes/ChainNotFoundError/constructor.mdx
                  - page: ConnectionConfigError
                    path: wallets/pages/reference/alchemy/common/classes/ConnectionConfigError/constructor.mdx
                  - page: FetchError
                    path: wallets/pages/reference/alchemy/common/classes/FetchError/constructor.mdx
                  - section: InMemorySink
                    contents:
                      - page: clear
                        path: wallets/pages/reference/alchemy/common/classes/InMemorySink/clear.mdx
                      - page: constructor
                        path: wallets/pages/reference/alchemy/common/classes/InMemorySink/constructor.mdx
                      - page: getByLevel
                        path: wallets/pages/reference/alchemy/common/classes/InMemorySink/getByLevel.mdx
                      - page: getByMessage
                        path: wallets/pages/reference/alchemy/common/classes/InMemorySink/getByMessage.mdx
                      - page: getByNamespace
                        path: wallets/pages/reference/alchemy/common/classes/InMemorySink/getByNamespace.mdx
                      - page: latest
                        path: wallets/pages/reference/alchemy/common/classes/InMemorySink/latest.mdx
                      - page: sink
                        path: wallets/pages/reference/alchemy/common/classes/InMemorySink/sink.mdx
                  - page: InvalidRequestError
                    path: wallets/pages/reference/alchemy/common/classes/InvalidRequestError/constructor.mdx
                  - page: MethodUnsupportedError
                    path: wallets/pages/reference/alchemy/common/classes/MethodUnsupportedError/constructor.mdx
                  - page: ServerError
                    path: wallets/pages/reference/alchemy/common/classes/ServerError/constructor.mdx
      - section: Alchemy Smart Accounts
        contents:
          - section: SDK Reference
            path: wallets/pages/reference/alchemy/smart-accounts/index.mdx
            contents:
=======
                  - page: AccountAddressAsTargetError
                    path: wallets/pages/reference/packages/smart-accounts/src/classes/AccountAddressAsTargetError.mdx
                  - page: DeadlineOverLimitError
                    path: wallets/pages/reference/packages/smart-accounts/src/classes/DeadlineOverLimitError.mdx
                  - page: DuplicateTargetAddressError
                    path: wallets/pages/reference/packages/smart-accounts/src/classes/DuplicateTargetAddressError.mdx
                  - page: EntityIdOverrideError
                    path: wallets/pages/reference/packages/smart-accounts/src/classes/EntityIdOverrideError.mdx
                  - page: ExpiredDeadlineError
                    path: wallets/pages/reference/packages/smart-accounts/src/classes/ExpiredDeadlineError.mdx
                  - page: InvalidDeferredActionNonceError
                    path: wallets/pages/reference/packages/smart-accounts/src/classes/InvalidDeferredActionNonceError.mdx
                  - page: InvalidEntityIdError
                    path: wallets/pages/reference/packages/smart-accounts/src/classes/InvalidEntityIdError.mdx
                  - page: InvalidNonceKeyError
                    path: wallets/pages/reference/packages/smart-accounts/src/classes/InvalidNonceKeyError.mdx
                  - page: InvalidOwnerError
                    path: wallets/pages/reference/packages/smart-accounts/src/classes/InvalidOwnerError.mdx
                  - page: MultipleGasLimitError
                    path: wallets/pages/reference/packages/smart-accounts/src/classes/MultipleGasLimitError.mdx
                  - page: MultipleNativeTokenTransferError
                    path: wallets/pages/reference/packages/smart-accounts/src/classes/MultipleNativeTokenTransferError.mdx
                  - page: NoFunctionsProvidedError
                    path: wallets/pages/reference/packages/smart-accounts/src/classes/NoFunctionsProvidedError.mdx
                  - page: PermissionBuilder
                    path: wallets/pages/reference/packages/smart-accounts/src/classes/PermissionBuilder.mdx
                  - page: PermissionBuilderError
                    path: wallets/pages/reference/packages/smart-accounts/src/classes/PermissionBuilderError.mdx
                  - page: RootPermissionOnlyError
                    path: wallets/pages/reference/packages/smart-accounts/src/classes/RootPermissionOnlyError.mdx
                  - page: SelectorNotAllowed
                    path: wallets/pages/reference/packages/smart-accounts/src/classes/SelectorNotAllowed.mdx
                  - page: UnsupportedPermissionTypeError
                    path: wallets/pages/reference/packages/smart-accounts/src/classes/UnsupportedPermissionTypeError.mdx
                  - page: ValidationConfigUnsetError
                    path: wallets/pages/reference/packages/smart-accounts/src/classes/ValidationConfigUnsetError.mdx
                  - page: ZeroAddressError
                    path: wallets/pages/reference/packages/smart-accounts/src/classes/ZeroAddressError.mdx
>>>>>>> 01e037b6
              - section: Functions
                contents:
                  - page: buildDeferredActionDigest
                    path: wallets/pages/reference/packages/smart-accounts/src/functions/buildDeferredActionDigest.mdx
                  - page: buildFullNonceKey
                    path: wallets/pages/reference/packages/smart-accounts/src/functions/buildFullNonceKey.mdx
                  - page: defaultLightAccountVersion
                    path: wallets/pages/reference/packages/smart-accounts/src/functions/defaultLightAccountVersion.mdx
                  - page: deferralActions
                    path: wallets/pages/reference/packages/smart-accounts/src/functions/deferralActions.mdx
                  - page: getLightAccountImplAddress
                    path: wallets/pages/reference/packages/smart-accounts/src/functions/getLightAccountImplAddress.mdx
                  - page: getMAV2UpgradeToData
                    path: wallets/pages/reference/packages/smart-accounts/src/functions/getMAV2UpgradeToData.mdx
                  - page: installValidationActions
                    path: wallets/pages/reference/packages/smart-accounts/src/functions/installValidationActions.mdx
                  - page: isModularAccountV2
                    path: wallets/pages/reference/packages/smart-accounts/src/functions/isModularAccountV2.mdx
                  - page: multiOwnerLightAccountActions
                    path: wallets/pages/reference/packages/smart-accounts/src/functions/multiOwnerLightAccountActions.mdx
                  - page: pack1271Signature
                    path: wallets/pages/reference/packages/smart-accounts/src/functions/pack1271Signature.mdx
                  - page: packUOSignature
                    path: wallets/pages/reference/packages/smart-accounts/src/functions/packUOSignature.mdx
                  - page: parseDeferredAction
                    path: wallets/pages/reference/packages/smart-accounts/src/functions/parseDeferredAction.mdx
                  - page: predictLightAccountAddress
                    path: wallets/pages/reference/packages/smart-accounts/src/functions/predictLightAccountAddress.mdx
                  - page: predictModularAccountV2Address
                    path: wallets/pages/reference/packages/smart-accounts/src/functions/predictModularAccountV2Address.mdx
                  - page: predictMultiOwnerLightAccountAddress
                    path: wallets/pages/reference/packages/smart-accounts/src/functions/predictMultiOwnerLightAccountAddress.mdx
                  - page: serializeHookConfig
                    path: wallets/pages/reference/packages/smart-accounts/src/functions/serializeHookConfig.mdx
                  - page: serializeModuleEntity
                    path: wallets/pages/reference/packages/smart-accounts/src/functions/serializeModuleEntity.mdx
                  - page: serializeValidationConfig
                    path: wallets/pages/reference/packages/smart-accounts/src/functions/serializeValidationConfig.mdx
                  - page: singleOwnerLightAccountActions
                    path: wallets/pages/reference/packages/smart-accounts/src/functions/singleOwnerLightAccountActions.mdx
                  - page: toLightAccount
                    path: wallets/pages/reference/packages/smart-accounts/src/functions/toLightAccount.mdx
                  - page: toModularAccountV2
                    path: wallets/pages/reference/packages/smart-accounts/src/functions/toModularAccountV2.mdx
                  - page: toModularAccountV2Base
                    path: wallets/pages/reference/packages/smart-accounts/src/functions/toModularAccountV2Base.mdx
                  - page: toMultiOwnerLightAccount
                    path: wallets/pages/reference/packages/smart-accounts/src/functions/toMultiOwnerLightAccount.mdx
                  - page: toReplaySafeTypedData
                    path: wallets/pages/reference/packages/smart-accounts/src/functions/toReplaySafeTypedData.mdx
                  - page: toWebAuthnSignature
                    path: wallets/pages/reference/packages/smart-accounts/src/functions/toWebAuthnSignature.mdx
              - section: Type Aliases
                contents:
                  - page: BaseModularAccountV2Implementation
                    path: wallets/pages/reference/packages/smart-accounts/src/type-aliases/BaseModularAccountV2Implementation.mdx
                  - page: BuildDeferredActionDigestParams
                    path: wallets/pages/reference/packages/smart-accounts/src/type-aliases/BuildDeferredActionDigestParams.mdx
                  - page: BuildNonceParams
                    path: wallets/pages/reference/packages/smart-accounts/src/type-aliases/BuildNonceParams.mdx
                  - page: BuildPreSignatureDeferredActionDigestParams
                    path: wallets/pages/reference/packages/smart-accounts/src/type-aliases/BuildPreSignatureDeferredActionDigestParams.mdx
                  - page: CreateDeferredActionTypedDataParams
                    path: wallets/pages/reference/packages/smart-accounts/src/type-aliases/CreateDeferredActionTypedDataParams.mdx
                  - page: DeferralActions
                    path: wallets/pages/reference/packages/smart-accounts/src/type-aliases/DeferralActions.mdx
                  - page: DeferredActionReturnData
                    path: wallets/pages/reference/packages/smart-accounts/src/type-aliases/DeferredActionReturnData.mdx
                  - page: DeferredActionTypedData
                    path: wallets/pages/reference/packages/smart-accounts/src/type-aliases/DeferredActionTypedData.mdx
                  - page: EntityIdAndNonceParams
                    path: wallets/pages/reference/packages/smart-accounts/src/type-aliases/EntityIdAndNonceParams.mdx
                  - page: EntryPointFromAccountRegistry
                    path: wallets/pages/reference/packages/smart-accounts/src/type-aliases/EntryPointFromAccountRegistry.mdx
                  - page: ExecutionDataView
                    path: wallets/pages/reference/packages/smart-accounts/src/type-aliases/ExecutionDataView.mdx
                  - page: GetLightAccountType
                    path: wallets/pages/reference/packages/smart-accounts/src/type-aliases/GetLightAccountType.mdx
                  - page: GetMAV2UpgradeToData
                    path: wallets/pages/reference/packages/smart-accounts/src/type-aliases/GetMAV2UpgradeToData.mdx
                  - page: HookConfig
                    path: wallets/pages/reference/packages/smart-accounts/src/type-aliases/HookConfig.mdx
                  - page: HookIdentifier
                    path: wallets/pages/reference/packages/smart-accounts/src/type-aliases/HookIdentifier.mdx
                  - page: HookType
                    path: wallets/pages/reference/packages/smart-accounts/src/type-aliases/HookType.mdx
                  - page: InstallValidationActions
                    path: wallets/pages/reference/packages/smart-accounts/src/type-aliases/InstallValidationActions.mdx
                  - page: InstallValidationParams
                    path: wallets/pages/reference/packages/smart-accounts/src/type-aliases/InstallValidationParams.mdx
                  - page: LightAccount
                    path: wallets/pages/reference/packages/smart-accounts/src/type-aliases/LightAccount.mdx
                  - page: LightAccountActions
                    path: wallets/pages/reference/packages/smart-accounts/src/type-aliases/LightAccountActions.mdx
                  - page: LightAccountType
                    path: wallets/pages/reference/packages/smart-accounts/src/type-aliases/LightAccountType.mdx
                  - page: LightAccountVersion
                    path: wallets/pages/reference/packages/smart-accounts/src/type-aliases/LightAccountVersion.mdx
                  - page: ModularAccountV2
                    path: wallets/pages/reference/packages/smart-accounts/src/type-aliases/ModularAccountV2.mdx
                  - page: ModularAccountV2Base
                    path: wallets/pages/reference/packages/smart-accounts/src/type-aliases/ModularAccountV2Base.mdx
                  - page: ModuleEntity
                    path: wallets/pages/reference/packages/smart-accounts/src/type-aliases/ModuleEntity.mdx
                  - page: MultiOwnerLightAccount
                    path: wallets/pages/reference/packages/smart-accounts/src/type-aliases/MultiOwnerLightAccount.mdx
                  - page: MultiOwnerLightAccountActions
                    path: wallets/pages/reference/packages/smart-accounts/src/type-aliases/MultiOwnerLightAccountActions.mdx
                  - page: Pack1271SignatureParams
                    path: wallets/pages/reference/packages/smart-accounts/src/type-aliases/Pack1271SignatureParams.mdx
                  - page: PackUOSignatureParams
                    path: wallets/pages/reference/packages/smart-accounts/src/type-aliases/PackUOSignatureParams.mdx
                  - page: Permission
                    path: wallets/pages/reference/packages/smart-accounts/src/type-aliases/Permission.mdx
                  - page: PermissionType
                    path: wallets/pages/reference/packages/smart-accounts/src/type-aliases/PermissionType.mdx
                  - page: PredictLightAccountAddressParams
                    path: wallets/pages/reference/packages/smart-accounts/src/type-aliases/PredictLightAccountAddressParams.mdx
                  - page: PredictModularAccountV2AddressParams
                    path: wallets/pages/reference/packages/smart-accounts/src/type-aliases/PredictModularAccountV2AddressParams.mdx
                  - page: PredictMultiOwnerLightAccountAddressParams
                    path: wallets/pages/reference/packages/smart-accounts/src/type-aliases/PredictMultiOwnerLightAccountAddressParams.mdx
                  - page: SemiModularAccount7702StaticImpl
                    path: wallets/pages/reference/packages/smart-accounts/src/type-aliases/SemiModularAccount7702StaticImpl.mdx
                  - page: SemiModularAccountV2FactoryArgs
                    path: wallets/pages/reference/packages/smart-accounts/src/type-aliases/SemiModularAccountV2FactoryArgs.mdx
                  - page: SemiModularAccountV2StaticImpl
                    path: wallets/pages/reference/packages/smart-accounts/src/type-aliases/SemiModularAccountV2StaticImpl.mdx
                  - page: SignaturePrefix
                    path: wallets/pages/reference/packages/smart-accounts/src/type-aliases/SignaturePrefix.mdx
                  - page: SignerEntity
                    path: wallets/pages/reference/packages/smart-accounts/src/type-aliases/SignerEntity.mdx
                  - page: ToLightAccountParams
                    path: wallets/pages/reference/packages/smart-accounts/src/type-aliases/ToLightAccountParams.mdx
                  - page: ToModularAccountV2BaseParams
                    path: wallets/pages/reference/packages/smart-accounts/src/type-aliases/ToModularAccountV2BaseParams.mdx
                  - page: ToModularAccountV2Params
                    path: wallets/pages/reference/packages/smart-accounts/src/type-aliases/ToModularAccountV2Params.mdx
                  - page: ToMultiOwnerLightAccountParams
                    path: wallets/pages/reference/packages/smart-accounts/src/type-aliases/ToMultiOwnerLightAccountParams.mdx
                  - page: UninstallValidationParams
                    path: wallets/pages/reference/packages/smart-accounts/src/type-aliases/UninstallValidationParams.mdx
                  - page: UpgradeToData
                    path: wallets/pages/reference/packages/smart-accounts/src/type-aliases/UpgradeToData.mdx
                  - page: ValidationConfig
                    path: wallets/pages/reference/packages/smart-accounts/src/type-aliases/ValidationConfig.mdx
                  - page: ValidationData
                    path: wallets/pages/reference/packages/smart-accounts/src/type-aliases/ValidationData.mdx
                  - page: ValidationDataParams
                    path: wallets/pages/reference/packages/smart-accounts/src/type-aliases/ValidationDataParams.mdx
                  - page: ValidationDataView
                    path: wallets/pages/reference/packages/smart-accounts/src/type-aliases/ValidationDataView.mdx
                  - page: WebAuthnModularAccountV2FactoryArgs
                    path: wallets/pages/reference/packages/smart-accounts/src/type-aliases/WebAuthnModularAccountV2FactoryArgs.mdx
                  - page: WebAuthnModularAccountV2StaticImpl
                    path: wallets/pages/reference/packages/smart-accounts/src/type-aliases/WebAuthnModularAccountV2StaticImpl.mdx
              - section: Variables
                contents:
                  - page: AccountVersionRegistry
                    path: wallets/pages/reference/packages/smart-accounts/src/variables/AccountVersionRegistry.mdx
                  - page: AllowlistModule
                    path: wallets/pages/reference/packages/smart-accounts/src/variables/AllowlistModule.mdx
                  - page: DEFAULT_OWNER_ENTITY_ID
                    path: wallets/pages/reference/packages/smart-accounts/src/variables/DEFAULT_OWNER_ENTITY_ID.mdx
                  - page: DefaultAddress
                    path: wallets/pages/reference/packages/smart-accounts/src/variables/DefaultAddress.mdx
                  - page: DefaultModuleAddress
                    path: wallets/pages/reference/packages/smart-accounts/src/variables/DefaultModuleAddress.mdx
                  - page: ENTITY_ID_AND_NONCE_READER_BYTECODE
                    path: wallets/pages/reference/packages/smart-accounts/src/variables/ENTITY_ID_AND_NONCE_READER_BYTECODE.mdx
                  - page: EXECUTE_USER_OP_SELECTOR
                    path: wallets/pages/reference/packages/smart-accounts/src/variables/EXECUTE_USER_OP_SELECTOR.mdx
                  - page: HookIdentifier
                    path: wallets/pages/reference/packages/smart-accounts/src/variables/HookIdentifier.mdx
                  - page: HookType
                    path: wallets/pages/reference/packages/smart-accounts/src/variables/HookType.mdx
                  - page: LightAccountUnsupported1271Factories
                    path: wallets/pages/reference/packages/smart-accounts/src/variables/LightAccountUnsupported1271Factories.mdx
                  - page: LightAccountUnsupported1271Impls
                    path: wallets/pages/reference/packages/smart-accounts/src/variables/LightAccountUnsupported1271Impls.mdx
                  - page: NativeTokenLimitModule
                    path: wallets/pages/reference/packages/smart-accounts/src/variables/NativeTokenLimitModule.mdx
                  - page: PaymasterGuardModule
                    path: wallets/pages/reference/packages/smart-accounts/src/variables/PaymasterGuardModule.mdx
                  - page: PermissionType
                    path: wallets/pages/reference/packages/smart-accounts/src/variables/PermissionType.mdx
                  - page: SignaturePrefix
                    path: wallets/pages/reference/packages/smart-accounts/src/variables/SignaturePrefix.mdx
                  - page: SingleSignerValidationModule
                    path: wallets/pages/reference/packages/smart-accounts/src/variables/SingleSignerValidationModule.mdx
                  - page: TimeRangeModule
                    path: wallets/pages/reference/packages/smart-accounts/src/variables/TimeRangeModule.mdx
                  - page: WebAuthnValidationModule
                    path: wallets/pages/reference/packages/smart-accounts/src/variables/WebAuthnValidationModule.mdx
                  - page: lightAccountStaticImplV1_0_1
                    path: wallets/pages/reference/packages/smart-accounts/src/variables/lightAccountStaticImplV1_0_1.mdx
                  - page: lightAccountStaticImplV1_0_2
                    path: wallets/pages/reference/packages/smart-accounts/src/variables/lightAccountStaticImplV1_0_2.mdx
                  - page: lightAccountStaticImplV1_1_0
                    path: wallets/pages/reference/packages/smart-accounts/src/variables/lightAccountStaticImplV1_1_0.mdx
                  - page: lightAccountStaticImplV2_0_0
                    path: wallets/pages/reference/packages/smart-accounts/src/variables/lightAccountStaticImplV2_0_0.mdx
                  - page: multiOwnerLightAccountStaticImplV2_0_0
                    path: wallets/pages/reference/packages/smart-accounts/src/variables/multiOwnerLightAccountStaticImplV2_0_0.mdx
                  - page: semiModularAccount7702StaticImpl
                    path: wallets/pages/reference/packages/smart-accounts/src/variables/semiModularAccount7702StaticImpl.mdx
                  - page: semiModularAccountV2StaticImpl
                    path: wallets/pages/reference/packages/smart-accounts/src/variables/semiModularAccountV2StaticImpl.mdx
                  - page: webAuthnModularAccountV2StaticImpl
                    path: wallets/pages/reference/packages/smart-accounts/src/variables/webAuthnModularAccountV2StaticImpl.mdx
          - section: Wagmi Core
            path: wallets/pages/reference/packages/wagmi-core/src/README.mdx
            contents:
              - section: Functions
                contents:
                  - page: createConfig
                    path: wallets/pages/reference/packages/wagmi-core/src/functions/createConfig.mdx
                  - page: getAuthClient
                    path: wallets/pages/reference/packages/wagmi-core/src/functions/getAuthClient.mdx
                  - page: getAuthSession
                    path: wallets/pages/reference/packages/wagmi-core/src/functions/getAuthSession.mdx
                  - page: getUser
                    path: wallets/pages/reference/packages/wagmi-core/src/functions/getUser.mdx
                  - page: handleOauthRedirect
                    path: wallets/pages/reference/packages/wagmi-core/src/functions/handleOauthRedirect.mdx
                  - page: listAuthMethods
                    path: wallets/pages/reference/packages/wagmi-core/src/functions/listAuthMethods.mdx
                  - page: loginWithOauth
                    path: wallets/pages/reference/packages/wagmi-core/src/functions/loginWithOauth.mdx
                  - page: prepareCalls
                    path: wallets/pages/reference/packages/wagmi-core/src/functions/prepareCalls.mdx
                  - page: prepareSwap
                    path: wallets/pages/reference/packages/wagmi-core/src/functions/prepareSwap.mdx
                  - page: sendEmailOtp
                    path: wallets/pages/reference/packages/wagmi-core/src/functions/sendEmailOtp.mdx
                  - page: sendPreparedCalls
                    path: wallets/pages/reference/packages/wagmi-core/src/functions/sendPreparedCalls.mdx
                  - page: sendSmsOtp
                    path: wallets/pages/reference/packages/wagmi-core/src/functions/sendSmsOtp.mdx
                  - page: sendVerificationCode
                    path: wallets/pages/reference/packages/wagmi-core/src/functions/sendVerificationCode.mdx
                  - page: submitOtpCode
                    path: wallets/pages/reference/packages/wagmi-core/src/functions/submitOtpCode.mdx
                  - page: updateEmail
                    path: wallets/pages/reference/packages/wagmi-core/src/functions/updateEmail.mdx
                  - page: updatePhoneNumber
                    path: wallets/pages/reference/packages/wagmi-core/src/functions/updatePhoneNumber.mdx
                  - page: watchUser
                    path: wallets/pages/reference/packages/wagmi-core/src/functions/watchUser.mdx
              - section: Type Aliases
                contents:
                  - page: AlchemyConfig
                    path: wallets/pages/reference/packages/wagmi-core/src/type-aliases/AlchemyConfig.mdx
                  - page: AlchemyCreateConfigParameters
                    path: wallets/pages/reference/packages/wagmi-core/src/type-aliases/AlchemyCreateConfigParameters.mdx
                  - page: GetAuthClientParameters
                    path: wallets/pages/reference/packages/wagmi-core/src/type-aliases/GetAuthClientParameters.mdx
                  - page: GetAuthClientReturnType
                    path: wallets/pages/reference/packages/wagmi-core/src/type-aliases/GetAuthClientReturnType.mdx
                  - page: GetAuthSessionParameters
                    path: wallets/pages/reference/packages/wagmi-core/src/type-aliases/GetAuthSessionParameters.mdx
                  - page: GetAuthSessionReturnType
                    path: wallets/pages/reference/packages/wagmi-core/src/type-aliases/GetAuthSessionReturnType.mdx
                  - page: GetUserParameters
                    path: wallets/pages/reference/packages/wagmi-core/src/type-aliases/GetUserParameters.mdx
                  - page: GetUserReturnType
                    path: wallets/pages/reference/packages/wagmi-core/src/type-aliases/GetUserReturnType.mdx
                  - page: HandleOauthRedirectParameters
                    path: wallets/pages/reference/packages/wagmi-core/src/type-aliases/HandleOauthRedirectParameters.mdx
                  - page: HandleOauthRedirectReturnType
                    path: wallets/pages/reference/packages/wagmi-core/src/type-aliases/HandleOauthRedirectReturnType.mdx
                  - page: ListAuthMethodsReturnType
                    path: wallets/pages/reference/packages/wagmi-core/src/type-aliases/ListAuthMethodsReturnType.mdx
                  - page: LoginWithOauthParameters
                    path: wallets/pages/reference/packages/wagmi-core/src/type-aliases/LoginWithOauthParameters.mdx
                  - page: LoginWithOauthReturnType
                    path: wallets/pages/reference/packages/wagmi-core/src/type-aliases/LoginWithOauthReturnType.mdx
                  - page: PrepareCallsParameters
                    path: wallets/pages/reference/packages/wagmi-core/src/type-aliases/PrepareCallsParameters.mdx
                  - page: PrepareCallsReturnType
                    path: wallets/pages/reference/packages/wagmi-core/src/type-aliases/PrepareCallsReturnType.mdx
                  - page: PrepareSwapParameters
                    path: wallets/pages/reference/packages/wagmi-core/src/type-aliases/PrepareSwapParameters.mdx
                  - page: PrepareSwapReturnType
                    path: wallets/pages/reference/packages/wagmi-core/src/type-aliases/PrepareSwapReturnType.mdx
                  - page: SendEmailOtpParameters
                    path: wallets/pages/reference/packages/wagmi-core/src/type-aliases/SendEmailOtpParameters.mdx
                  - page: SendEmailOtpReturnType
                    path: wallets/pages/reference/packages/wagmi-core/src/type-aliases/SendEmailOtpReturnType.mdx
                  - page: SendPreparedCallsParameters
                    path: wallets/pages/reference/packages/wagmi-core/src/type-aliases/SendPreparedCallsParameters.mdx
                  - page: SendPreparedCallsReturnType
                    path: wallets/pages/reference/packages/wagmi-core/src/type-aliases/SendPreparedCallsReturnType.mdx
                  - page: SendSmsOtpParameters
                    path: wallets/pages/reference/packages/wagmi-core/src/type-aliases/SendSmsOtpParameters.mdx
                  - page: SendSmsOtpReturnType
                    path: wallets/pages/reference/packages/wagmi-core/src/type-aliases/SendSmsOtpReturnType.mdx
                  - page: SendVerificationCodeParameters
                    path: wallets/pages/reference/packages/wagmi-core/src/type-aliases/SendVerificationCodeParameters.mdx
                  - page: SendVerificationCodeReturnType
                    path: wallets/pages/reference/packages/wagmi-core/src/type-aliases/SendVerificationCodeReturnType.mdx
                  - page: SubmitOtpCodeParameters
                    path: wallets/pages/reference/packages/wagmi-core/src/type-aliases/SubmitOtpCodeParameters.mdx
                  - page: SubmitOtpCodeReturnType
                    path: wallets/pages/reference/packages/wagmi-core/src/type-aliases/SubmitOtpCodeReturnType.mdx
                  - page: UpdateEmailParameters
                    path: wallets/pages/reference/packages/wagmi-core/src/type-aliases/UpdateEmailParameters.mdx
                  - page: UpdateEmailReturnType
                    path: wallets/pages/reference/packages/wagmi-core/src/type-aliases/UpdateEmailReturnType.mdx
                  - page: UpdatePhoneNumberParameters
                    path: wallets/pages/reference/packages/wagmi-core/src/type-aliases/UpdatePhoneNumberParameters.mdx
                  - page: UpdatePhoneNumberReturnType
                    path: wallets/pages/reference/packages/wagmi-core/src/type-aliases/UpdatePhoneNumberReturnType.mdx
                  - page: WatchUserParameters
                    path: wallets/pages/reference/packages/wagmi-core/src/type-aliases/WatchUserParameters.mdx
                  - page: WatchUserReturnType
                    path: wallets/pages/reference/packages/wagmi-core/src/type-aliases/WatchUserReturnType.mdx
              - section: Variables
                contents:
                  - page: ALCHEMY_AUTH_CONNECTOR_TYPE
                    path: wallets/pages/reference/packages/wagmi-core/src/variables/ALCHEMY_AUTH_CONNECTOR_TYPE.mdx
                  - page: ALCHEMY_SMART_WALLET_CONNECTOR_TYPE
                    path: wallets/pages/reference/packages/wagmi-core/src/variables/ALCHEMY_SMART_WALLET_CONNECTOR_TYPE.mdx
          - section: Wallet APIs
            path: wallets/pages/reference/packages/wallet-apis/src/exports/README.mdx
            contents:
              - section: Functions
                contents:
                  - page: createEip1193Provider
                    path: wallets/pages/reference/packages/wallet-apis/src/exports/functions/createEip1193Provider.mdx
                  - page: createSmartWalletClient
                    path: wallets/pages/reference/packages/wallet-apis/src/exports/functions/createSmartWalletClient.mdx
                  - page: createSmartWalletClientAndRequestAccount
                    path: wallets/pages/reference/packages/wallet-apis/src/exports/functions/createSmartWalletClientAndRequestAccount.mdx
                  - page: formatSign
                    path: wallets/pages/reference/packages/wallet-apis/src/exports/functions/formatSign.mdx
                  - page: grantPermissions
                    path: wallets/pages/reference/packages/wallet-apis/src/exports/functions/grantPermissions.mdx
                  - page: listAccounts
                    path: wallets/pages/reference/packages/wallet-apis/src/exports/functions/listAccounts.mdx
                  - page: prepareCalls
                    path: wallets/pages/reference/packages/wallet-apis/src/exports/functions/prepareCalls.mdx
                  - page: prepareSign
                    path: wallets/pages/reference/packages/wallet-apis/src/exports/functions/prepareSign.mdx
                  - page: requestAccount
                    path: wallets/pages/reference/packages/wallet-apis/src/exports/functions/requestAccount.mdx
                  - page: sendCalls
                    path: wallets/pages/reference/packages/wallet-apis/src/exports/functions/sendCalls.mdx
                  - page: sendPreparedCalls
                    path: wallets/pages/reference/packages/wallet-apis/src/exports/functions/sendPreparedCalls.mdx
                  - page: signMessage
                    path: wallets/pages/reference/packages/wallet-apis/src/exports/functions/signMessage.mdx
                  - page: signPreparedCalls
                    path: wallets/pages/reference/packages/wallet-apis/src/exports/functions/signPreparedCalls.mdx
                  - page: signSignatureRequest
                    path: wallets/pages/reference/packages/wallet-apis/src/exports/functions/signSignatureRequest.mdx
                  - page: signTypedData
                    path: wallets/pages/reference/packages/wallet-apis/src/exports/functions/signTypedData.mdx
                  - page: smartWalletActions
                    path: wallets/pages/reference/packages/wallet-apis/src/exports/functions/smartWalletActions.mdx
              - section: Type Aliases
                contents:
                  - page: BaseWalletClient
                    path: wallets/pages/reference/packages/wallet-apis/src/exports/type-aliases/BaseWalletClient.mdx
                  - page: CreateSmartWalletClientParams
                    path: wallets/pages/reference/packages/wallet-apis/src/exports/type-aliases/CreateSmartWalletClientParams.mdx
                  - page: FormatSignParams
                    path: wallets/pages/reference/packages/wallet-apis/src/exports/type-aliases/FormatSignParams.mdx
                  - page: FormatSignResult
                    path: wallets/pages/reference/packages/wallet-apis/src/exports/type-aliases/FormatSignResult.mdx
                  - page: GrantPermissionsParams
                    path: wallets/pages/reference/packages/wallet-apis/src/exports/type-aliases/GrantPermissionsParams.mdx
                  - page: GrantPermissionsResult
                    path: wallets/pages/reference/packages/wallet-apis/src/exports/type-aliases/GrantPermissionsResult.mdx
                  - page: ListAccountsParams
                    path: wallets/pages/reference/packages/wallet-apis/src/exports/type-aliases/ListAccountsParams.mdx
                  - page: ListAccountsResult
                    path: wallets/pages/reference/packages/wallet-apis/src/exports/type-aliases/ListAccountsResult.mdx
                  - page: PrepareCallsParams
                    path: wallets/pages/reference/packages/wallet-apis/src/exports/type-aliases/PrepareCallsParams.mdx
                  - page: PrepareCallsResult
                    path: wallets/pages/reference/packages/wallet-apis/src/exports/type-aliases/PrepareCallsResult.mdx
                  - page: PrepareSignParams
                    path: wallets/pages/reference/packages/wallet-apis/src/exports/type-aliases/PrepareSignParams.mdx
                  - page: PrepareSignResult
                    path: wallets/pages/reference/packages/wallet-apis/src/exports/type-aliases/PrepareSignResult.mdx
                  - page: RequestAccountParams
                    path: wallets/pages/reference/packages/wallet-apis/src/exports/type-aliases/RequestAccountParams.mdx
                  - page: RequestAccountResult
                    path: wallets/pages/reference/packages/wallet-apis/src/exports/type-aliases/RequestAccountResult.mdx
                  - page: SendCallsParams
                    path: wallets/pages/reference/packages/wallet-apis/src/exports/type-aliases/SendCallsParams.mdx
                  - page: SendCallsResult
                    path: wallets/pages/reference/packages/wallet-apis/src/exports/type-aliases/SendCallsResult.mdx
                  - page: SendPreparedCallsParams
                    path: wallets/pages/reference/packages/wallet-apis/src/exports/type-aliases/SendPreparedCallsParams.mdx
                  - page: SendPreparedCallsResult
                    path: wallets/pages/reference/packages/wallet-apis/src/exports/type-aliases/SendPreparedCallsResult.mdx
                  - page: SignMessageParams
                    path: wallets/pages/reference/packages/wallet-apis/src/exports/type-aliases/SignMessageParams.mdx
                  - page: SignMessageResult
                    path: wallets/pages/reference/packages/wallet-apis/src/exports/type-aliases/SignMessageResult.mdx
                  - page: SignPreparedCallsParams
                    path: wallets/pages/reference/packages/wallet-apis/src/exports/type-aliases/SignPreparedCallsParams.mdx
                  - page: SignPreparedCallsResult
                    path: wallets/pages/reference/packages/wallet-apis/src/exports/type-aliases/SignPreparedCallsResult.mdx
                  - page: SignSignatureRequestParams
                    path: wallets/pages/reference/packages/wallet-apis/src/exports/type-aliases/SignSignatureRequestParams.mdx
                  - page: SignSignatureRequestResult
                    path: wallets/pages/reference/packages/wallet-apis/src/exports/type-aliases/SignSignatureRequestResult.mdx
                  - page: SignTypedDataParams
                    path: wallets/pages/reference/packages/wallet-apis/src/exports/type-aliases/SignTypedDataParams.mdx
                  - page: SignTypedDataResult
                    path: wallets/pages/reference/packages/wallet-apis/src/exports/type-aliases/SignTypedDataResult.mdx
                  - page: SignerClient
                    path: wallets/pages/reference/packages/wallet-apis/src/exports/type-aliases/SignerClient.mdx
                  - page: SmartWalletActions
                    path: wallets/pages/reference/packages/wallet-apis/src/exports/type-aliases/SmartWalletActions.mdx
                  - page: SmartWalletClient
                    path: wallets/pages/reference/packages/wallet-apis/src/exports/type-aliases/SmartWalletClient.mdx
                  - page: SmartWalletClient1193Methods
                    path: wallets/pages/reference/packages/wallet-apis/src/exports/type-aliases/SmartWalletClient1193Methods.mdx
                  - page: SmartWalletClientEip1193Provider
                    path: wallets/pages/reference/packages/wallet-apis/src/exports/type-aliases/SmartWalletClientEip1193Provider.mdx<|MERGE_RESOLUTION|>--- conflicted
+++ resolved
@@ -101,19 +101,9 @@
                   - page: bigIntMultiply
                     path: wallets/pages/reference/packages/common/src/functions/bigIntMultiply.mdx
                   - page: createEip1193HandlerFactory
-<<<<<<< HEAD
-                    path: wallets/pages/reference/alchemy/common/functions/createEip1193HandlerFactory.mdx
-                  - page: createLogger
-                    path: wallets/pages/reference/alchemy/common/functions/createLogger.mdx
-                  - page: getAlchemyRpcUrl
-                    path: wallets/pages/reference/alchemy/common/functions/getAlchemyRpcUrl.mdx
-                  - page: getGlobalLoggerConfig
-                    path: wallets/pages/reference/alchemy/common/functions/getGlobalLoggerConfig.mdx
-=======
                     path: wallets/pages/reference/packages/common/src/functions/createEip1193HandlerFactory.mdx
                   - page: getAlchemyRpcUrl
                     path: wallets/pages/reference/packages/common/src/functions/getAlchemyRpcUrl.mdx
->>>>>>> 01e037b6
                   - page: getSupportedChainIds
                     path: wallets/pages/reference/packages/common/src/functions/getSupportedChainIds.mdx
                   - page: isAlchemyConnectionConfig
@@ -121,25 +111,11 @@
                   - page: isAlchemyTransport
                     path: wallets/pages/reference/packages/common/src/functions/isAlchemyTransport.mdx
                   - page: isChainSupported
-<<<<<<< HEAD
-                    path: wallets/pages/reference/alchemy/common/functions/isChainSupported.mdx
-                  - page: isLevelEnabled
-                    path: wallets/pages/reference/alchemy/common/functions/isLevelEnabled.mdx
-                  - page: isNamespaceEnabled
-                    path: wallets/pages/reference/alchemy/common/functions/isNamespaceEnabled.mdx
-=======
                     path: wallets/pages/reference/packages/common/src/functions/isChainSupported.mdx
->>>>>>> 01e037b6
                   - page: lowerAddress
                     path: wallets/pages/reference/packages/common/src/functions/lowerAddress.mdx
                   - page: raise
-<<<<<<< HEAD
-                    path: wallets/pages/reference/alchemy/common/functions/raise.mdx
-                  - page: setGlobalLoggerConfig
-                    path: wallets/pages/reference/alchemy/common/functions/setGlobalLoggerConfig.mdx
-=======
                     path: wallets/pages/reference/packages/common/src/functions/raise.mdx
->>>>>>> 01e037b6
                   - page: validateAlchemyConnectionConfig
                     path: wallets/pages/reference/packages/common/src/functions/validateAlchemyConnectionConfig.mdx
               - section: Interfaces
@@ -185,49 +161,6 @@
             contents:
               - section: Classes
                 contents:
-<<<<<<< HEAD
-                  - page: AccountNotFoundError
-                    path: wallets/pages/reference/alchemy/common/classes/AccountNotFoundError/constructor.mdx
-                  - section: AlchemyRestClient
-                    contents:
-                      - page: constructor
-                        path: wallets/pages/reference/alchemy/common/classes/AlchemyRestClient/constructor.mdx
-                      - page: request
-                        path: wallets/pages/reference/alchemy/common/classes/AlchemyRestClient/request.mdx
-                  - page: ChainNotFoundError
-                    path: wallets/pages/reference/alchemy/common/classes/ChainNotFoundError/constructor.mdx
-                  - page: ConnectionConfigError
-                    path: wallets/pages/reference/alchemy/common/classes/ConnectionConfigError/constructor.mdx
-                  - page: FetchError
-                    path: wallets/pages/reference/alchemy/common/classes/FetchError/constructor.mdx
-                  - section: InMemorySink
-                    contents:
-                      - page: clear
-                        path: wallets/pages/reference/alchemy/common/classes/InMemorySink/clear.mdx
-                      - page: constructor
-                        path: wallets/pages/reference/alchemy/common/classes/InMemorySink/constructor.mdx
-                      - page: getByLevel
-                        path: wallets/pages/reference/alchemy/common/classes/InMemorySink/getByLevel.mdx
-                      - page: getByMessage
-                        path: wallets/pages/reference/alchemy/common/classes/InMemorySink/getByMessage.mdx
-                      - page: getByNamespace
-                        path: wallets/pages/reference/alchemy/common/classes/InMemorySink/getByNamespace.mdx
-                      - page: latest
-                        path: wallets/pages/reference/alchemy/common/classes/InMemorySink/latest.mdx
-                      - page: sink
-                        path: wallets/pages/reference/alchemy/common/classes/InMemorySink/sink.mdx
-                  - page: InvalidRequestError
-                    path: wallets/pages/reference/alchemy/common/classes/InvalidRequestError/constructor.mdx
-                  - page: MethodUnsupportedError
-                    path: wallets/pages/reference/alchemy/common/classes/MethodUnsupportedError/constructor.mdx
-                  - page: ServerError
-                    path: wallets/pages/reference/alchemy/common/classes/ServerError/constructor.mdx
-      - section: Alchemy Smart Accounts
-        contents:
-          - section: SDK Reference
-            path: wallets/pages/reference/alchemy/smart-accounts/index.mdx
-            contents:
-=======
                   - page: AccountAddressAsTargetError
                     path: wallets/pages/reference/packages/smart-accounts/src/classes/AccountAddressAsTargetError.mdx
                   - page: DeadlineOverLimitError
@@ -266,7 +199,6 @@
                     path: wallets/pages/reference/packages/smart-accounts/src/classes/ValidationConfigUnsetError.mdx
                   - page: ZeroAddressError
                     path: wallets/pages/reference/packages/smart-accounts/src/classes/ZeroAddressError.mdx
->>>>>>> 01e037b6
               - section: Functions
                 contents:
                   - page: buildDeferredActionDigest
