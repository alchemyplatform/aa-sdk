---
title: Send parallel transactions
slug: wallets/transactions/send-parallel-transactions
---

You can easily send multiple parallel transactions at once with Alchemy Wallet APIs. Note that you don't need to send parallel transactions for batching calls! This is for sending new transactions when, for example, there's already a transaction in the mempool from your account.

## Prerequisites

Before you begin, ensure you have:

- An [Alchemy API Key](https://dashboard.alchemy.com/apps)
- A [Gas Manager](https://dashboard.alchemy.com/gas-manager/policy/create) policy
- A signer to own the account and sign messages

<Info>The `nonceKey` override must fit into a `uint152`!</Info>

<Tabs>
<<<<<<< HEAD
  <Tab title="React">
    <Markdown src="react.mdx" />
  </Tab>
  <Tab title="Other JS">
=======
  <Tab title="React">Coming soon!</Tab>
  <Tab title="Javascript">
>>>>>>> 3d48a8e7
    <Markdown src="client.mdx" />
  </Tab>
  <Tab title="APIs">
    <Markdown src="api.mdx" />
  </Tab>
</Tabs><|MERGE_RESOLUTION|>--- conflicted
+++ resolved
@@ -16,15 +16,10 @@
 <Info>The `nonceKey` override must fit into a `uint152`!</Info>
 
 <Tabs>
-<<<<<<< HEAD
   <Tab title="React">
     <Markdown src="react.mdx" />
   </Tab>
-  <Tab title="Other JS">
-=======
-  <Tab title="React">Coming soon!</Tab>
   <Tab title="Javascript">
->>>>>>> 3d48a8e7
     <Markdown src="client.mdx" />
   </Tab>
   <Tab title="APIs">
