--- conflicted
+++ resolved
@@ -10,13 +10,8 @@
   changes as we improve this feature.
 </Tip>
 
-<<<<<<< HEAD
 # Adding session keys
-
-Adding a session key is simple with Account Kit! To add a session key, you need to 1) decide what permissions you want to grant the new key and 2) call the [`installValidation`](/wallets/smart-contracts/modular-account-v2/session-keys/adding-session-keys#install-validation-method) method on the account. This method will send a single user operation that will add the session key with scoped permission to your smart contract account onchain. You can then use that session key to sign transactions for your account within the defined permissions!
-=======
 Adding a session key is simple with Smart Wallets! To add a session key, you need to 1) decide what permissions you want to grant the new key and 2) call the [`installValidation`](/wallets/smart-contracts/modular-account-v2/session-keys/adding-session-keys#install-validation-method) method on the account. This method will send a single user operation that will add the session key with scoped permission to your smart contract account on-chain. You can then use that session key to sign transactions for your account within the defined permissions!
->>>>>>> 691f2175
 
 Adding scoped permissions to keys will happen via permission modules that you can pass as configuration parameters on the `installValidation` method. Permissions can be combined to fit your use case (e.g. you can limit a session key to only be able to spend 10 USDC within the next 24 hours on behalf of your account).
 
