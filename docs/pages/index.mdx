--- conflicted
+++ resolved
@@ -145,14 +145,10 @@
   </Card>
   <Card
     title="EIP-7702"
-<<<<<<< HEAD
     href="/wallets/react/using-7702"
-=======
->>>>>>> 896f5f9b
     icon="diamond"
     iconPosition="top"
     style={{ textAlign: "left", alignItems: "flex-start" }}
-    href="/wallets/react/using-7702"
   >
     Upgrade EOAs to smart accounts
   </Card>
