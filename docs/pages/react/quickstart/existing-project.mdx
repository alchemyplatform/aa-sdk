--- conflicted
+++ resolved
@@ -6,7 +6,6 @@
 slug: wallets/react/quickstart/existing-project
 ---
 
-<<<<<<< HEAD
 **By the end of this tutorial, you'll have embedded smart wallets with authentication integrated into your existing React application, allowing users to login without seed phrases and perform gasless transactions.**
 
 This tutorial assumes you're using a React application with Next.js app router. If you're using a different setup, the core concepts remain the same but you may need to adapt the provider setup to your framework.
@@ -89,9 +88,6 @@
    />
 
 ## 3. Configure your authentication and styling
-=======
-## Configure Your Authentication & Styling
->>>>>>> 96735379
 
 Create two configuration files that will customize your authentication methods and UI styles.
 
@@ -118,7 +114,7 @@
   },
   {
     // AccountKit UI theme customizations
-  }
+  },
 );
 ```
 
@@ -173,7 +169,7 @@
       ],
       addPasskeyOnSignup: true,
     },
-  }
+  },
 );
 
 export const queryClient = new QueryClient();
@@ -220,7 +216,7 @@
 export const Providers = (
   props: PropsWithChildren<{
     initialState?: AlchemyAccountsProviderProps["initialState"];
-  }>
+  }>,
 ) => {
   return (
     <QueryClientProvider client={queryClient}>
@@ -262,7 +258,7 @@
   const headersList = await headers();
   const initialState = cookieToInitialState(
     config,
-    headersList.get("cookie") ?? undefined
+    headersList.get("cookie") ?? undefined,
   );
 
   return (
