--- conflicted
+++ resolved
@@ -12,7 +12,6 @@
 
 <Markdown src="../../shared/sponsor-gas-erc20-prerequisites.mdx" />
 
-<<<<<<< HEAD
 ## Create a Gas Manager policy
 
 <Markdown src="../../shared/sponsor-gas-erc20-create-policy.mdx" />
@@ -24,30 +23,6 @@
     ```ts twoslash config.ts
     import { createConfig } from "@account-kit/react";
     import { sepolia } from "@account-kit/infra";
-=======
-## Steps
-
-### 1. Create a Gas Manager policy
-
-<Markdown src="../../shared/sponsor-gas-erc20-create-policy.mdx" />
-
-### 2. Add the policy to your global config
-
-```ts twoslash config.ts
-import { createConfig } from "@account-kit/react";
-import { sepolia } from "@account-kit/infra";
-
-export const config = createConfig({
-  apiKey: "ALCHEMY_API_KEY",
-  chain: sepolia,
-  policyId: "GAS_MANAGER_POLICY_ID", // your policy
-  policyToken: {
-    address: "0x1c7D4B196Cb0C7B01d743Fbc6116a902379C7238", // USDC_ADDRESS on sepolia (can be any ERC-20 token address enabled in your policy)
-    maxTokenAmount: 10_000_000n, // Safety limit. If using USDC, this is 10 USDC (10 * 10^6).
-  },
-});
-```
->>>>>>> ce95fb97
 
     export const config = createConfig({
       apiKey: "ALCHEMY_API_KEY",
@@ -60,17 +35,13 @@
     });
     ```
 
-<<<<<<< HEAD
     All `UserOperations` sent with the hooks will now be paid with the token configured above.
 
+    <Warning>
+      Be sure to use version **4.54.1** or later of the Account Kit SDK.
+    </Warning>
+
     ## Send a sponsored UserOperation
-=======
-<Warning>
-  Be sure to use version **4.54.1** or later of the Account Kit SDK.
-</Warning>
-
-### 3. Send a sponsored UserOperation
->>>>>>> ce95fb97
 
 ```tsx twoslash
 import React from "react";
@@ -124,7 +95,7 @@
   soon.
 </Tip>
 
-### 4. (Optional) Override on a single client
+### 4 (Optional) Override on a single client
 
 If you only want specific operations to use the policy, you can specify it on a dedicated client instead of setting it globally.
 
