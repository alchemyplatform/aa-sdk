---
<<<<<<< HEAD
title: Custom theme
description: Learn how to customize the theme of your Smart Wallets app
=======
title: Theme & appearance
description: Customize logo, colors, radius, illustrations, and the auth modal header for React components
>>>>>>> eae95ed4
slug: wallets/react/customization/theme
---

UI components are fully customizable so you can match your app's branding.

What you can customize in the pre-built authentication component:

- Overall theme: colors, radius, illustrations, custom css
- Header: text, logo, custom component
- External wallet connectors: featured wallets, specify order, chain filtering (EVM/Solana), WalletConnect, and more via `configForExternalWallets()`. See [EOA connectors](/docs/wallets/react/customization/eoa-connectors) for more details.

<Tip>
<<<<<<< HEAD
  **Need to set up Tailwind first?** See the [complete Tailwind setup
  guide](/wallets/react/tailwind-setup) for installation and configuration
  instructions.
</Tip>

<Tip>
  The easiest way to configure your UI components, is using the [Demo
  App](https://demo.alchemy.com/).
=======
  Preview your branding and autogenerate a styled component using the [Demo
  App](https://demo.alchemy.com/). You can simply copy and paste the code into
  your project.
>>>>>>> eae95ed4
</Tip>

# Theme

Theme customizations and styling are passed through `withAccountKitUi`, the Account Kit Tailwind plugin, in your `tailwind.config.js` file.

## Colors

The [Account Kit Theme](https://github.com/alchemyplatform/aa-sdk/blob/main/account-kit/react/src/tailwind/types.ts) object passed to `withAccountKitUi` supports an overridable `colors` object which accepts a set of color values. Each color is a key-value pair where the key is the name of the color and the value is an object containing the `light` and `dark` mode value to use.

### Border colors

- `active` - the color of the border when the input is focused
- `static` - the color of the border when the input is not focused
- `critical` - the color of the border when the input is in an error state

### Button colors

These colors affect the background of buttons

- `btn-primary` - the color of the primary button
- `btn-secondary` - the color of the secondary button
- `btn-auth` - the color of the authentication button

### Foreground colors

These colors primarily affect the text color of the components

- `fg-primary` - the color of the primary text
- `fg-secondary` - the color of the secondary text
- `fg-tertiary` - the color of the tertiary text
- `fg-invert` - the color of the inverted text
- `fg-disabled` - the color of the disabled text
- `fg-accent-brand` - your brand color
- `fg-critical` - the color of the critical text

### Surface colors

These colors affect the background of various components (eg. modal, inputs, etc)

- `bg-surface-default` - the default background color
- `bg-surface-subtle` - a subtle background color
- `bg-surface-inset` - the background color of inset components
- `bg-surface-critical` - the background color of critical components
- `bg-surface-error` - the background color of error components
- `bg-surface-success` - the background color of success components
- `bg-surface-warning` - the background color of warning components

### Example

```ts twoslash
import { withAccountKitUi, createColorSet } from "@account-kit/react/tailwind";

export const tailwindConfig = withAccountKitUi(
  {
    content: [],
    // your tailwind config
  },
  {
    colors: {
      active: createColorSet("#94A3B8", "#94A3B8"),
    },
  },
);
```

### Customizing Multiple Colors

You can customize multiple color properties at once for comprehensive theming:

```ts tailwind.config.ts
import { withAccountKitUi, createColorSet } from "@account-kit/react/tailwind";

export default withAccountKitUi(
  {
    content: ["./src/**/*.{js,ts,jsx,tsx,mdx}"],
  },
  {
    colors: {
      "btn-primary": createColorSet("#3b82f6", "#1d4ed8"),
      "fg-accent-brand": createColorSet("#3b82f6", "#60a5fa"),
      active: createColorSet("#94a3b8", "#94a3b8"),
    },
  },
);
```

### Available Color Variables

Account Kit supports these color customizations:

**Border Colors:**

- `active` - Border color when input is focused
- `static` - Border color when input is not focused
- `critical` - Border color for error states

**Button Colors:**

- `btn-primary` - Primary button background
- `btn-secondary` - Secondary button background
- `btn-auth` - Authentication button background

**Text Colors:**

- `fg-primary` - Primary text color
- `fg-secondary` - Secondary text color
- `fg-tertiary` - Tertiary text color
- `fg-invert` - Inverted text color
- `fg-disabled` - Disabled text color
- `fg-accent-brand` - Brand accent color
- `fg-critical` - Critical/error text color

**Background Colors:**

- `bg-surface-default` - Default background
- `bg-surface-subtle` - Subtle background
- `bg-surface-inset` - Inset component background
- `bg-surface-critical` - Critical component background
- `bg-surface-error` - Error component background
- `bg-surface-success` - Success component background
- `bg-surface-warning` - Warning component background

## Borders

Similar to colors, the Account Theme object passed to `withAccountKitUi` supports an overridable `borderRadius` field to customize the border radius size. The default value is `sm` which is an `8px` border radius.

```ts twoslash
import { withAccountKitUi } from "@account-kit/react/tailwind";

export const tailwindConfig = withAccountKitUi(
  {
    content: [],
    // your tailwind config
  },
  {
    borderRadius: "md",
  },
);
```

The available options are:

- `none` (0px)
- `xs` (4px)
- `sm` (8px)
- `md` (16px)
- `lg` (24px)

## Illustration styles

Unlike colors and border radius, illustration styles are not passed through the Tailwind plugin.

Customize the illustration style of various icons used in the components by passing one of the [enum values](https://github.com/alchemyplatform/aa-sdk/blob/main/account-kit/react/src/types.ts) to `illustrationStyle` in your `uiConfig` when you call `createConfig`.

```ts twoslash
import { createConfig } from "@account-kit/react";
import { sepolia, alchemy } from "@account-kit/infra";

const config = createConfig(
  {
    transport: alchemy({ apiKey: "YOUR_KEY" }),
    chain: sepolia,
  },
  {
    // ... other ui config options
    illustrationStyle: "outline",
  },
);
```

# Branding the header

To customize the header, you can override either of the `header` or `hideSignInText` options of the `auth` config when calling `createConfig`.

## Changing the header text

The auth modal, by default, shows a `Sign in` text header.

In this example, we hide the default header text and replace it with our own.

```tsx twoslash
// @jsx: react-jsx
import { createConfig } from "@account-kit/react";
import { sepolia, alchemy } from "@account-kit/infra";

export const config = createConfig(
  {
    transport: alchemy({ apiKey: "YOUR_API_KEY" }),
    chain: sepolia,
  },
  {
    auth: {
      header: "Sign in with your account", // [!code ++]
      hideSignInText: true, // [!code ++]
    },
  },
);
```

## Adding an icon

In this example, we leave the `Sign in` text in the modal and add an icon above it.

```tsx twoslash
// @jsx: react-jsx
import { createConfig } from "@account-kit/react";
import { sepolia, alchemy } from "@account-kit/infra";

export const config = createConfig(
  {
    transport: alchemy({ apiKey: "YOUR_API_KEY" }),
    chain: sepolia,
  },
  {
    auth: {
      header: <img src="img.src" />, // [!code ++]
    },
  },
);
```<|MERGE_RESOLUTION|>--- conflicted
+++ resolved
@@ -1,11 +1,8 @@
 ---
-<<<<<<< HEAD
 title: Custom theme
 description: Learn how to customize the theme of your Smart Wallets app
-=======
 title: Theme & appearance
 description: Customize logo, colors, radius, illustrations, and the auth modal header for React components
->>>>>>> eae95ed4
 slug: wallets/react/customization/theme
 ---
 
@@ -18,7 +15,6 @@
 - External wallet connectors: featured wallets, specify order, chain filtering (EVM/Solana), WalletConnect, and more via `configForExternalWallets()`. See [EOA connectors](/docs/wallets/react/customization/eoa-connectors) for more details.
 
 <Tip>
-<<<<<<< HEAD
   **Need to set up Tailwind first?** See the [complete Tailwind setup
   guide](/wallets/react/tailwind-setup) for installation and configuration
   instructions.
@@ -27,11 +23,10 @@
 <Tip>
   The easiest way to configure your UI components, is using the [Demo
   App](https://demo.alchemy.com/).
-=======
+
   Preview your branding and autogenerate a styled component using the [Demo
   App](https://demo.alchemy.com/). You can simply copy and paste the code into
   your project.
->>>>>>> eae95ed4
 </Tip>
 
 # Theme
