---
title: Frequently Asked Questions
description: Learn how to get started with Alchemy's Smart Wallets, a vertically
slug: wallets/resources/faqs
---

<Warning>
  We recommend you check out our [github
  discussions](https://github.com/alchemyplatform/aa-sdk/discussions) for more
  commonly asked questions and support.
</Warning>

## Smart Accounts - Light Account

### Do accounts have the same address across all chains?

<Accordion title="Answer">
In almost all cases, yes, you will get the same address on all chains as long as the connecting signer address is the same! The deployment address is a function of the address of owner/signer address, the account implementation (e.g. latest version of Light Account), and the salt (you can optionally specify this). If all three of those remain the same, then you deploy the smart account at the same contract address.

There are two scenarios where you would get a different contract address:

1. If you deploy one smart account, then change the signer, then deploy the second account.
2. If you upgrade the smart account (e.g. to a new version of Light Account). It is unlikely that we will make many updates to this contract so the address will not change frequently.

</Accordion>

### How does a smart account get deployed?

<Accordion title="Answer">
  Your smart account will be deployed when the first `UserOperation` (UO) is
  sent from the account. The first UO must be sent with a non-zero `initCode`.
  aa-sdk will handle generation of this `initCode` for you using
  [`getAccountInitCode`](/wallets/reference/aa-sdk/core/functions/toSmartContractAccount).
</Accordion>

### How can I upgrade a Light Account?

<Accordion title="Answer">
  It is unlikely you will need to frequently update the Light Account contract
  itself, however it is possible if needed. Light Account has
  [`UUPSUpgradeable`](https://github.com/alchemyplatform/light-account/blob/main/src/LightAccount.sol#L50)
  which adds upgrade methods on the account itself. To upgrade an account you
  will need to send a `UserOperation` using the method `upgradeTo` or
  `upgradeToAndCall`, depending on whether or not you need to initialize the new
  implementation.
</Accordion>

### Can I have multiple accounts for the same signer address? / How do I set the value of the salt for Light Account?

<Accordion title="Answer">
  Yes! The optional salt value on Light Account enables the ability to have
  multiple accounts under a single signer. This value defaults to 0. You can set
  it when you create [light account](#TODO).
</Accordion>

### How can I upgrade from Simple Account to Light Account?

<Accordion title="Answer">
[Simple Account's](https://github.com/eth-infinitism/account-abstraction/blob/develop/contracts/samples/SimpleAccount.sol) support [`upgradeToAndCall`](https://github.com/OpenZeppelin/openzeppelin-contracts/blob/4e7e6e54daedf091d91f2f2df024cbb8f253e2ef/contracts/proxy/utils/UUPSUpgradeable.sol#L86) implemented by openzeppelin [UUPSUpgradeable](https://docs.openzeppelin.com/contracts/4.x/api/proxy#UUPSUpgradeable) contract. This allows you to upgrade from Simple Account to Light Account without changing the smart contract account address. Using `upgradeToAndCall` will update the underlying implementation contract on the account while the account address and assets will stay the same.

You can call `upgradeToAndCall` on the Simple Account with these params:

- `newImplementation`: Latest LightAccount implementation address (found [here](https://github.com/alchemyplatform/light-account/blob/main/Deployments.md#lightaccount) - make sure to use the implementation address, not the factory address)
  - For example LightAccount v1.1.0 - 0xae8c656ad28F2B59a196AB61815C16A0AE1c3cba
- `data`: encoded version of the `initialize` function with `anOwner` parameter set to the owner on the account, usually the same owner as what the account used as Simple Account.
  - In solidity (foundry) you can use abi.encodeCall and in viem you can use [encodeFunctionData](https://github.com/alchemyplatform/light-account/blob/main/Deployments.md#lightaccount)

It is very important that the `initialize` step is encoded correctly to ensure the account does not get into a risky state where someone else could call initialize on it with one's signer and take control of your account. You can call `owner()` on the account after the upgrade to ensure it is assigned correctly.

This can be called on the existing smart contract account by sending a user operation that calls `execute` (or `executeBatch`) and has that call `upgradeToAndCall` (the same way you would make the account send calls to other addresses).

</Accordion>

## Submitting `UserOperation`s

### How does the speed of `UserOperation`s compare to normal transactions?

<Accordion title="Answer">
  If the `UserOperation` (meta-transaction for 4337 accounts) is correctly
  priced and submitted a few hundred milliseconds prior to a new block getting
  created, it will typically get placed in the next block. This is because the
  Bundler needs time to create/propagate its transaction. You can think of it as
  1 extra block time worth of latency, but we are working towards improving this
  latency.
</Accordion>

### Why am I seeing a delay in landing `UserOperation`s on-chain?

<Accordion title="Answer">
This can happen when `UserOperation`s (UOs) become underpriced, frequently due to fee market movement between when gas and fees are estimations and when the UO is actually submitted.

You may experience this when calling the [`waitForUserOperationTransaction`](/wallets/reference/aa-sdk/core/functions/waitForUserOperationTransaction) method. It may throw an error if it does not find the UO in a mined Transaction within its retry limits.

You can mitigate this by defining a more flexible retry period when constructing a [`Client`](/wallets/reference/aa-sdk/core/functions/createSmartAccountClient) (i.e. `txMaxRetries`, `txRetryIntervalMs`, `txRetryMultiplier` in `opts`). If your UO continues to be delayed beyond a limit you are willing to wait, you can resubmit it using [`dropAndReplaceUserOperation`](/wallets/reference/aa-sdk/core/functions/dropAndReplaceUserOperation).

</Accordion>

### Are `UserOperation`s protected from MEV bots?

<Accordion title="Answer">
  Right now, `UserOperation`s are sent to a private mempool for all networks
  other than Polygon, where there is no way to do this. We are actively involved
  in proposals for a peer-to-peer mempool standard.
</Accordion>

### Can I simulate `UserOperation`s the same way I simulate transactions?

<Accordion title="Answer">
  Yes! Check out [this guide](#TODO/react/simulate-user-operations).
</Accordion>

## Gas Estimation

### How does gas estimation for 4337 smart contract accounts work?

<Accordion title="Answer">
Our bundler estimates gas and submits `UserOperation`s (UOs) under the hood of the aa-sdk. Our gas estimations are just that, estimations that optimize for UOs landing on chain, and you may need to adjust gas limits based on your needs using [overrides](https://github.com/alchemyplatform/aa-sdk/blob/v4.x.x/aa-sdk/core/src/types.ts#L97).

Learn more about gas estimation and how it is implemented in our [Bundler](https://www.alchemy.com/blog/erc-4337-gas-estimation).

There are many nuances and edge cases that our bundler considers especially for L2’s. Learn more [here](https://www.alchemy.com/blog/l2-gas-and-signature-aggregators).

We recommend adding error handling when sending a UO to handle potential gas and fee changes due to market movement. Learn more about [frequent errors](#common-errors).

</Accordion>

## Gas Manager

### What tiers support gas sponsorship?

<Accordion title="Answer">
  Gas sponsorship is available on testnet for all tiers. For support on mainnet,
  you must be on a paying tier (i.e. Growth tier and above). Learn more about
  our different pricing tiers
  [here](https://docs.alchemy.com/reference/gas-manager-coverage-api-pricing#fee-logic).
</Accordion>

### How is gas sponsored? Do I need to fund the Gas Manager?

<Accordion title="Answer">
  We front the gas for your application and put the USD equivalent on your bill
  at the end of the month. No need to worry about pre-funding the Gas Manager or
  conversions, we’ve got you covered! You can follow [this guide](#TODO) for
  more details on how to sponsor `UserOperation`s.
</Accordion>

### What are my gas sponsorship limits?

<Accordion title="Answer">
  You can find details of Gas Manager limits depending on your tier
  [here](https://docs.alchemy.com/reference/gas-manager-coverage-api-pricing#fee-logic).
</Accordion>

### Do you support ERC-20 or stablecoin paymasters?

<Accordion title="Answer">
  Currently, we don’t support this, but we are actively exploring. Please [reach
  out](/wallets/resources/contact-us) if you are interested as we would love
  your input in our spec.
</Accordion>

### How is the Gas Manager protected from DDOS attacks?

<Accordion title="Answer">
  In your Gas Manager policy, you can configure spending rules per address, per
  app, and/or policy wide limits. See how to set up these policies
  [here](#TODO).
</Accordion>

### How to Authenticate Users and Verify User Sessions on the Backend?

<Accordion title="Answer">
    After a user logs in with Smart Wallets on the frontend, you might want to verify their identity on your backend to authorize actions or access.

    You can do this using one of two approaches:

    ---

    ### Option 1: SIWE [Sign-In With Ethereum](https://eips.ethereum.org/EIPS/eip-4361)

    Use this flow when you just need to verify user sessions created by EOAs and Smart Contract Accounts (SCAs) via Smart Wallets.

    For EOAs, Smart Wallets doesn’t create a session on the client side and `stampWhoAmI` isn’t available, so we can use SIWE. This can be used for verifying EOA and SCA flows.
    You can create a [SIWE message](https://docs.login.xyz/sign-in-with-ethereum/quickstart-guide/creating-siwe-messages) with all the necessary info to get server side (address, chainId, etc).

    1. The backend provides a nonce to the frontend.
    2. The user signs a SIWE message with their wallet (EOA or SCA).
    3. The frontend sends the signed message back to the backend.
    4. The backend verifies the signature:
    - EOAs: Standard signature recovery
    - SCAs: Use EIP-1271 or EIP-6492 to verify the contract signature
    5. The backend issues a session token.

    **Note:**
    - SIWE requires an explicit signature from the user, which [costs](https://www.alchemy.com/docs/reference/compute-unit-costs) more than calling `whoami`
    - For verifying both EOA and SCA user sessions

    ---

    ### Option 2: `stampWhoAmI` + `whoami` (Only when using Alchemy signer)

    Use this flow when you just need to verify user sessions created by SCAs via Smart Wallets.

    1. The frontend generates a stamped request using [signer.inner.stampWhoAmI](https://www.alchemy.com/docs/wallets/reference/account-kit/signer/classes/BaseSignerClient/stampWhoami).
    2. It sends the stamp to your backend.
    3. The backend calls Alchemy's [/signer/v1/whoami](https://www.alchemy.com/docs/node/smart-wallets/signer-api-endpoints/signer-api-endpoints/auth-user) endpoint to verify the identity.
    4. If you need to make subsequent requests, you can also avoid calling the whoami endpoint on every request. To do so, after verifying the `whoami`, the backend can issue its own session token (e.g. an HTTP-only cookie or access token). If the token is present, you can safely skip the `whoami` check.

    **Why this approach?**
    - No user signature required
    - **Cheaper** than flows requiring a signed message
    - Easily retrieve user's login info, such email and address if available

</Accordion>

## Common Errors

### Replacement underpriced: `"code":-32602,"message":"replacement underpriced","data"...`

<Accordion title="Answer">
  Replacement underpriced errors occur when you attempt to send another user
  operation (UO) from the same sender before the pending user operation has been
  confirmed on-chain. Please follow recommendations
  [here](https://www.alchemy.com/support/how-to-fix-replacement-underpriced-errors).
</Accordion>

### `FailedToFindTransactionError: Failed to find transaction for user operation...`

<Accordion title="Answer">
Please follow [this](https://www.alchemy.com/support/best-practice-guide-on-how-to-implement-user-operation-retries) guide for best practices on implementing waiting and retries.

This error indicates that your User Operation has not yet landed on chain (assuming it was accepted by the bundler). We recommend you 1) continue waiting or 2) drop and replace and 3) add multiplier to gas esitmates to increase the priority of your transaction.

</Accordion>

### Invalid policy ID: `{ code: -32602, message: 'Invalid Policy ID' }`

<Accordion title="Answer">
  Gas Manager policies can only be tied to one app. Make sure you are using the
  API Key that is associated with the app the Gas Manager policy is configured
  for, or create a new policy for the app you are using.
</Accordion>

### Precheck failed: `{ code: -3200, message: 'precheck failed: ...' }`

<Accordion title="Answer">
Precheck failed errors are often related to gas and/or fees. Our Bundler follows standard [ERC 4337](https://github.com/ethereum/EIPs/blob/master/EIPS/eip-4337.md#client-behavior-upon-receiving-a-useroperation) implementation for gas and fee checks in order to 1) ensure your `UserOperation`s (UOs) land on chain and to 2) protect the Bundler from potential attacks in order to support scalability.

These errors are often related to market movement between the time when gas and fees are estimated and the time when UOs are submitted to the bundler. This fluctuation in the market is especially variant on testnet. To ensure your UO is included in a block, we currently reject sending any UOs that are underpriced compared to the network rate .

To handle these errors, we recommend you use our [override fields](https://github.com/alchemyplatform/aa-sdk/blob/v4.x.x/aa-sdk/core/src/types.ts#L97) to increase buffers on top of our estimates and implement retry mechanisms as needed.

Our gas and fee estimations are just that, estimations, but we are always working to improve these estimates!

</Accordion>

### Total execution gas limit exceeded: `{ code: -3202, message: 'precheck failed: total execution gas is X but must be at most 10000000}`

<Accordion title="Answer">
  Currently our Bundler allows max 10M gas in aggregate between
  `preVerificationGas`, `verificationGasLimit`, and `callGasLimit`. To reduce
  the gas needed, try reducing the size of your call data and/or sending your
  call data in multiple `UserOperation`s rather than one.
</Accordion>

### `waitForUserOperationTransaction` timeout

<Accordion title="Answer">
[`waitForUserOperationTransaction`](/wallets/reference/aa-sdk/core/functions/waitForUserOperationTransaction) may throw this error if it does not find the mined User Operation within its retry limits.

You can mitigate this by defining a more flexible retry period when constructing a [`Client`](/wallets/reference/aa-sdk/core/functions/createSmartAccountClient) (i.e. `txMaxRetries`, `txRetryIntervalMs`, `txRetryMultiplier` in `opts`).

If your `UserOperation` continues to be delayed beyond a limit you are willing to wait, you can resubmit the user operation using [`dropAndReplaceUserOperation`](/wallets/reference/aa-sdk/core/functions/dropAndReplaceUserOperation#usage).

</Accordion>

### `Although one or more Error Occurred [execution reverted] Contract Execution Completed` on etherscan

<Accordion title="Answer">
  This revert warning message is expected when using Modular Account v1. In
  MAv1, we have a checker that enforces that calls made using the account (from
  `execute` or `executeBatch`) don't target plugin contracts. When the contract
  being called to isn't a plugin (which is usually the case), the checker
  reverts, and it shows this message in explorers.
</Accordion>

### `ERR_BLOCKED_BY_CLIENT` when loading the page

<Accordion title="Answer">
  This message is usually triggered by browser ad‑blocking tools that stop our
  analytics scripts from running. Analytics collection will be blocked, but the
  Smart Wallet functionality will continue to work normally.
</Accordion>

## Other Support

### Does the aa-sdk repo support React Native?

No, the `aa-sdk` repo does not offically support React Native. **It is on our radar!**

Currently we have a strong dependency on Viem, which requires several global features, such as `TextEncoder` and `crypto`, that are absent in React Native's environment. See more about [Viem's capability here](https://viem.sh/docs/compatibility).

However, we have created a small PoC using Expo that you can find [here](https://github.com/alchemyplatform/aa-sdk-rn-expo/tree/main). For more information on how to use Smart Wallets within a React Native application see [the guide](/wallets/react-native/overview).

### How should I protect my api key and policy id in the frontend?

**Why is it important to protect my API key and Policy ID?**

To prevent unauthorized use or abuse of your API key and Policy ID, it’s critical to avoid exposing them on the frontend. If these credentials are exposed, they could be misused, leading to unintended usage or sponsorship.

Gas sponsorship requests will only succeed if both the Policy ID and the corresponding API key are used together. While protecting your API key alone renders the Policy ID useless to malicious actors, the best security practice is to protect both.

**How can I protect my API Key?**
We recommend moving your API key to the backend by routing to a proxy. You can see an [example](https://github.com/alchemyplatform/aa-sdk/blob/ef7303333830df53a9106ba37ce015675a276cd9/examples/ui-demo/src/app/config.tsx#L74) of setting up a transport to a backend rpcUrl in our demo app.

For more information on how to secure your API key, refer to [this guide](https://docs.alchemy.com/docs/best-practices-for-key-security-and-management).

<Warning>
  If you have logic in your proxy that restricts certain paths, ensure that the
  relative paths for network-agnostic RPC requests and signer API requests ([see
  example
  here](https://github.com/alchemyplatform/aa-sdk/blob/14187f8b87224d8730da2919575ac753626461eb/examples/ui-demo/src/app/api/rpc/%5B...routes%5D/route.ts#L21)),
  and network-specific RPC requests ([see example
  here](https://github.com/alchemyplatform/aa-sdk/blob/14187f8b87224d8730da2919575ac753626461eb/examples/ui-demo/src/app/api/rpc/route.ts))
  are preserved when forwarding.
</Warning>

**How can I protect my Policy ID?**

Protecting your Policy ID requires some custom work, but it’s similar to safeguarding any key on the backend. One solution is to use a proxy server that holds both the API key and Policy ID. In the frontend, when creating an Alchemy client, pass the proxy server URL as the RPC URL instead of a public Alchemy URL.

Additionally, you'll need to implement custom code on your proxy server to limit gas sponsorship requests. This could include rules that make sense for your app, such as limiting gas fees, restricting certain contract or method calls, or implementing limits based on IP addresses or CAPTCHA verification.

### Why are my users getting logged out unexpectedly?

<<<<<<< HEAD
**Issue:**
You or your users might notice that the session ends sooner than expected, requiring re-authentication.

**Default behavior:**
=======
**Issue:**  
You or your users might notice that the session ends sooner than expected, requiring re-authentication.

**Default behavior:**  
>>>>>>> 691f2175
By default, authenticated sessions using `AlchemyWebSigner` are stored in `localStorage` and expire after **15 minutes** of inactivity.

---

#### ✅ Solution: Extend or configure session duration

You can customize the session timeout by passing a `sessionConfig` object to the `createConfig` method:

```ts
createConfig({
  ...,
  sessionConfig: {
<<<<<<< HEAD
    duration: 60 * 60, // Session duration in seconds (e.g., 1 hour)
=======
    expirationTimeMs: 1000 * 60 * 60, // 1 hour session duration (defaults to 15 min)
>>>>>>> 691f2175
  },
})
```

👉 [Reference: createConfig](https://www.alchemy.com/docs/wallets/reference/account-kit/react/functions/createConfig)

---

#### 🧪 Other common causes of session ending:

<<<<<<< HEAD
* **Server-Side Rendering (SSR) misconfigured**
  If you're using SSR and haven't configured the provider correctly, session state can reset on the client.
  👉 [Enable SSR and pass initial params →](https://www.alchemy.com/docs/wallets/react/ssr)

* **Ad blockers**
  Some ad blockers (especially those with aggressive cookie or storage policies) can interfere with localStorage or SDK requests, causing unexpected logouts.

* **Private/incognito mode**
=======
- **Server-Side Rendering (SSR) misconfigured**
  If you're using SSR and haven't configured the provider correctly, session state can reset on the client.
  👉 [Enable SSR and pass initial params →](https://www.alchemy.com/docs/wallets/react/ssr)

- **Ad blockers**
  Some ad blockers (especially those with aggressive cookie or storage policies) can interfere with localStorage or SDK requests, causing unexpected logouts.

- **Private/incognito mode**
>>>>>>> 691f2175
  Browsers often restrict or wipe localStorage between tabs or after a short time in incognito mode. Consider warning users or designing for short session lengths in those environments.

---

#### 🔁 Debugging Checklist

If you're seeing repeated or sporadic logouts in production, test the behavior across:

<<<<<<< HEAD
* Browsers (Chrome, Firefox, Safari)
* Devices (desktop vs mobile)
* Browsing modes (incognito vs standard)
* With and without ad blockers
=======
- Browsers (Chrome, Firefox, Safari)
- Devices (desktop vs mobile)
- Browsing modes (incognito vs standard)
- With and without ad blockers
>>>>>>> 691f2175
<|MERGE_RESOLUTION|>--- conflicted
+++ resolved
@@ -333,17 +333,10 @@
 
 ### Why are my users getting logged out unexpectedly?
 
-<<<<<<< HEAD
-**Issue:**
-You or your users might notice that the session ends sooner than expected, requiring re-authentication.
-
-**Default behavior:**
-=======
 **Issue:**  
 You or your users might notice that the session ends sooner than expected, requiring re-authentication.
 
 **Default behavior:**  
->>>>>>> 691f2175
 By default, authenticated sessions using `AlchemyWebSigner` are stored in `localStorage` and expire after **15 minutes** of inactivity.
 
 ---
@@ -356,11 +349,7 @@
 createConfig({
   ...,
   sessionConfig: {
-<<<<<<< HEAD
-    duration: 60 * 60, // Session duration in seconds (e.g., 1 hour)
-=======
     expirationTimeMs: 1000 * 60 * 60, // 1 hour session duration (defaults to 15 min)
->>>>>>> 691f2175
   },
 })
 ```
@@ -371,16 +360,6 @@
 
 #### 🧪 Other common causes of session ending:
 
-<<<<<<< HEAD
-* **Server-Side Rendering (SSR) misconfigured**
-  If you're using SSR and haven't configured the provider correctly, session state can reset on the client.
-  👉 [Enable SSR and pass initial params →](https://www.alchemy.com/docs/wallets/react/ssr)
-
-* **Ad blockers**
-  Some ad blockers (especially those with aggressive cookie or storage policies) can interfere with localStorage or SDK requests, causing unexpected logouts.
-
-* **Private/incognito mode**
-=======
 - **Server-Side Rendering (SSR) misconfigured**
   If you're using SSR and haven't configured the provider correctly, session state can reset on the client.
   👉 [Enable SSR and pass initial params →](https://www.alchemy.com/docs/wallets/react/ssr)
@@ -389,7 +368,6 @@
   Some ad blockers (especially those with aggressive cookie or storage policies) can interfere with localStorage or SDK requests, causing unexpected logouts.
 
 - **Private/incognito mode**
->>>>>>> 691f2175
   Browsers often restrict or wipe localStorage between tabs or after a short time in incognito mode. Consider warning users or designing for short session lengths in those environments.
 
 ---
@@ -398,14 +376,7 @@
 
 If you're seeing repeated or sporadic logouts in production, test the behavior across:
 
-<<<<<<< HEAD
-* Browsers (Chrome, Firefox, Safari)
-* Devices (desktop vs mobile)
-* Browsing modes (incognito vs standard)
-* With and without ad blockers
-=======
 - Browsers (Chrome, Firefox, Safari)
 - Devices (desktop vs mobile)
 - Browsing modes (incognito vs standard)
-- With and without ad blockers
->>>>>>> 691f2175
+- With and without ad blockers