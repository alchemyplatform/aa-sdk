--- conflicted
+++ resolved
@@ -1,5 +1 @@
-<<<<<<< HEAD
-*   @moldy530 @rthomare @dancoombs @mokok123 @dphilipson @linnall @adamegyed @howydev @zer0dot @jaypaik @blu-j @noam-alchemy @jakehobbs @archit2407 @blakecduncan
-=======
-*   @moldy530 @rthomare @dancoombs @mokok123 @dphilipson @linnall @adamegyed @howydev @zer0dot @jaypaik @blu-j @noam-alchemy @jakehobbs @archit2407 @avarobinson @florrdv
->>>>>>> 9ad59f2d
+*   @moldy530 @rthomare @dancoombs @mokok123 @dphilipson @linnall @adamegyed @howydev @zer0dot @jaypaik @blu-j @noam-alchemy @jakehobbs @archit2407 @avarobinson @florrdv @blakecduncan
