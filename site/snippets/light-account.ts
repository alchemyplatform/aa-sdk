--- conflicted
+++ resolved
@@ -32,17 +32,10 @@
 console.log(await provider.getAddress()); // Log the smart account address
 
 // Send a user operation from your smart account
-<<<<<<< HEAD
-const { hash } = await provider.sendUserOperation({
-  target: "0xTargetAddress", // Replace with the desired target address
-  data: "0xCallData", // Replace with the desired call data
-  value: 0n, // value: bigint or undefined
-=======
 const { hash: uoHash } = await provider.sendUserOperation({
   target: "0xTargetAddress", // The desired target contract address
   data: "0xCallData", // The desired call data
   value: 0n, // (Optional) value to send the target contract address
->>>>>>> 9a7c4a82
 });
 
 console.log(uoHash); // Log the user operation hash
