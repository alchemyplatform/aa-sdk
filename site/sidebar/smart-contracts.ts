--- conflicted
+++ resolved
@@ -11,8 +11,6 @@
       },
       {
         text: "Modular Account V2",
-<<<<<<< HEAD
-=======
         items: [
           {
             text: "Getting started",
@@ -22,7 +20,6 @@
       },
       {
         text: "Modular Account",
->>>>>>> 199eee0d
         items: [
           {
             text: "Overview",
