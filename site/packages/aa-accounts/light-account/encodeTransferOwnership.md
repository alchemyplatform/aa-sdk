--- conflicted
+++ resolved
@@ -14,11 +14,7 @@
 
 # encodeTransferOwnership
 
-<<<<<<< HEAD
-`encodeTransferOwnership` is a static class method on the `LightSmartContractAccount` which generates the call data necessary to send a userOperation calling `transferOwnership` on the connected smart account.
-=======
 `encodeTransferOwnership` is a static class method on the `LightSmartContractAccount` which generates the call data necessary to send a `UserOperation` calling `transferOwnership` on the connected smart contract account.
->>>>>>> ab040378
 
 ## Usage
 
