import { defineConfig } from "vitepress";

const pkg = require("../../lerna.json");

// https://vitepress.dev/reference/site-config
export default defineConfig({
  title: "Account Kit",
  description: "Account Abstraction Legos",
  themeConfig: {
    logo: "/kit-logo.svg",
    // https://vitepress.dev/reference/default-theme-config
    nav: [
      { text: "Docs", link: "/overview/getting-started" },
      {
        text: "Examples",
        link: "https://github.com/alchemyplatform/aa-sdk/tree/main/examples",
      },
      {
        text: pkg.version,
        items: [
          {
            text: "Changelog",
            link: "https://github.com/alchemyplatform/aa-sdk/blob/main/CHANGELOG.md",
          },
          {
            text: "Contributing",
            link: "https://github.com/alchemyplatform/aa-sdk/blob/main/CONTRIBUTING.md",
          },
        ],
      },
    ],

    search: {
      provider: "algolia",
      options: {
        appId: "P2YIRI1HM5",
        apiKey: "2532e837d6c22886172745e30e650cda",
        indexName: "accountkit-alchemy",
      },
    },

    sidebar: [
      {
        text: "Overview",
        base: "/overview",
        items: [
          { text: "Why Account Kit", link: "/why-account-kit" },
          { text: "Introduction", link: "/introduction" },
          { text: "Getting Started", link: "/getting-started" },
          {
            text: "Packages Overview",
            link: "/package-overview",
          },
          {
            text: "Demos",
            link: "/demos",
          },
          {
            text: "Contact Us",
            link: "/contact-us",
          },
        ],
      },
      {
        text: "Smart Accounts",
        base: "/smart-accounts",
        items: [
          { text: "Overview", link: "/overview" },
          {
            text: "Choosing a Smart Account",
            base: "/smart-accounts/accounts",
            items: [
              { text: "Introduction", link: "/choosing-a-smart-account" },
              {
                text: "Smart Account Guides",
                base: "/smart-accounts/accounts/guides",
                collapsed: true,
                items: [
                  { text: "Light Account", link: "/light-account" },
                  { text: "Modular Account", link: "/modular-account" },
                  { text: "Using Your Own", link: "/using-your-own" },
                ],
              },
              { text: "Deployments", link: "/deployment-addresses" },
              { text: "Contributing Your Account", link: "/contributing" },
            ],
          },
          {
            text: "Choosing a Signer",
            base: "/smart-accounts/signers",
            items: [
              { text: "Introduction", link: "/choosing-a-signer" },
              {
                text: "Signer Guides",
                base: "/smart-accounts/signers/guides",
                collapsed: true,
                items: [
                  { text: "Magic", link: "/magic" },
                  { text: "Web3Auth", link: "/web3auth" },
                  { text: "Turnkey", link: "/turnkey" },
                  { text: "Privy", link: "/privy" },
                  { text: "Dynamic", link: "/dynamic" },
                  { text: "Fireblocks", link: "/fireblocks" },
                  { text: "Portal", link: "/portal" },
                  { text: "Capsule", link: "/capsule" },
                  { text: "Lit Protocol", link: "/lit" },
                  { text: "Particle Network", link: "/particle-network" },
<<<<<<< HEAD
                  { text: "Arcana Auth", link: "/arcana-auth" },
=======
                  { text: "Dfns", link: "/dfns" },
>>>>>>> 33141b08
                  { text: "Externally Owned Account (EOA)", link: "/eoa" },
                  { text: "Using Your Own", link: "/custom-signer" },
                ],
              },
              { text: "Contributing Your Signer", link: "/contributing" },
            ],
          },
        ],
      },
      {
        text: "Tutorials",
        base: "/tutorials",
        items: [
          {
            text: "How to Send a User Operation",
            link: "/send-user-operation",
          },
          {
            text: "Gas Sponsorship",
            base: "/tutorials/sponsoring-gas",
            items: [
              {
                text: "How to Sponsor Gas for User Operations",
                link: "/sponsoring-gas",
              },
              {
                text: "How to Handle User Operations that are Not Eligible for Gas Sponsorship",
                link: "/gas-sponsorship-eligibility",
              },
            ],
          },
          { text: "How to Batch Transactions", link: "/batching-transactions" },
          {
            text: "How to Transfer Ownership of a Smart Account",
            link: "/transferring-ownership",
          },
          {
            text: "How to Simulate a User Operation",
            link: "/sim-user-operation",
          },
          {
            text: "Smart Account Data",
            base: "/tutorials/enhanced-apis",
            items: [
              {
                text: "How to Fetch a Smart Account's NFTs",
                link: "/nft",
              },
              {
                text: "How to Fetch a Smart Account's ERC-20 Tokens",
                link: "/token",
              },
            ],
          },
        ],
      },
      {
        text: "aa-sdk Packages",
        base: "/packages",
        items: [
          {
            text: "aa-core",
            base: "/packages/aa-core",
            collapsed: true,
            items: [
              {
                text: "Getting Started",
                link: "/",
              },
              {
                text: "Provider",
                collapsed: true,
                base: "/packages/aa-core/provider",
                items: [
                  {
                    text: "Introduction",
                    link: "/introduction",
                  },
                  {
                    text: "constructor",
                    link: "/constructor",
                  },
                  {
                    text: "sendUserOperation",
                    link: "/sendUserOperation",
                  },
                  {
                    text: "buildUserOperation",
                    link: "/buildUserOperation",
                  },
                  {
                    text: "checkGasSponsorshipEligibility",
                    link: "/checkGasSponsorshipEligibility",
                  },
                  {
                    text: "buildUserOperationFromTx",
                    link: "/buildUserOperationFromTx",
                  },
                  {
                    text: "waitForUserOperationTransaction",
                    link: "/waitForUserOperationTransaction",
                  },
                  {
                    text: "dropAndReplaceUserOperation",
                    link: "/dropAndReplaceUserOperation",
                  },
                  {
                    text: "getUserOperationByHash",
                    link: "/getUserOperationByHash",
                  },
                  {
                    text: "getUserOperationReceipt",
                    link: "/getUserOperationReceipt",
                  },
                  {
                    text: "sendTransaction",
                    link: "/sendTransaction",
                  },
                  {
                    text: "sendTransactions",
                    link: "/sendTransactions",
                  },
                  {
                    text: "request",
                    link: "/request",
                  },
                  {
                    text: "signMessage",
                    link: "/signMessage",
                  },
                  {
                    text: "signTypedData",
                    link: "/signTypedData",
                  },
                  {
                    text: "signMessageWith6492",
                    link: "/signMessageWith6492",
                  },
                  {
                    text: "signTypedDataWith6492",
                    link: "/signTypedDataWith6492",
                  },
                  {
                    text: "getAddress",
                    link: "/getAddress",
                  },
                  {
                    text: "getEntryPointAddress",
                    link: "/getEntryPointAddress",
                  },
                  {
                    text: "isConnected",
                    link: "/isConnected",
                  },
                  {
                    text: "withPaymasterMiddleware",
                    link: "/withPaymasterMiddleware",
                  },
                  {
                    text: "withGasEstimator",
                    link: "/withGasEstimator",
                  },
                  {
                    text: "withFeeDataGetter",
                    link: "/withFeeDataGetter",
                  },
                  {
                    text: "withCustomMiddleware",
                    link: "/withCustomMiddleware",
                  },
                  {
                    text: "withUOSimulationMiddleware",
                    link: "/withUOSimulationMiddleware",
                  },
                  {
                    text: "connect",
                    link: "/connect",
                  },
                  {
                    text: "disconnect",
                    link: "/disconnect",
                  },
                  {
                    text: "extend",
                    link: "/extend",
                  },
                  {
                    text: "Types",
                    base: "/packages/aa-core/provider/types",
                    collapsed: true,
                    items: [
                      {
                        text: "userOperationFeeOptions",
                        link: "/userOperationFeeOptions",
                      },
                      {
                        text: "UserOperationFeeOptionsField",
                        link: "/userOperationFeeOptionsField",
                      },
                      {
                        text: "UserOperationOverrides",
                        link: "/userOperationOverrides",
                      },
                    ],
                  },
                ],
              },
              {
                text: "Accounts",
                base: "/packages/aa-core/accounts",
                collapsed: true,
                items: [
                  {
                    text: "Introduction",
                    link: "/introduction",
                  },
                  {
                    text: "constructor",
                    link: "/constructor",
                  },
                  {
                    text: "Required Methods",
                    collapsed: true,
                    base: "/packages/aa-core/accounts/required",
                    items: [
                      {
                        text: "getDummySignature",
                        link: "/getDummySignature",
                      },
                      {
                        text: "getAccountInitCode",
                        link: "/getAccountInitCode",
                      },
                      {
                        text: "signMessage",
                        link: "/signMessage",
                      },
                      {
                        text: "encodeExecute",
                        link: "/encodeExecute",
                      },
                    ],
                  },
                  {
                    text: "Optional Methods",
                    collapsed: true,
                    base: "/packages/aa-core/accounts/optional",
                    items: [
                      {
                        text: "encodeBatchExecute",
                        link: "/encodeBatchExecute",
                      },
                      {
                        text: "signTypedData",
                        link: "/signTypedData",
                      },
                      {
                        text: "signMessageWith6492",
                        link: "/signMessageWith6492",
                      },
                      {
                        text: "signTypedDataWith6492",
                        link: "/signTypedDataWith6492",
                      },
                      {
                        text: "signUserOperationHash",
                        link: "/signUserOperationHash",
                      },
                    ],
                  },
                  {
                    text: "Other Methods",
                    collapsed: true,
                    base: "/packages/aa-core/accounts/other",
                    items: [
                      {
                        text: "getAddress",
                        link: "/getAddress",
                      },
                      {
                        text: "getNonce",
                        link: "/getNonce",
                      },
                      {
                        text: "getOwner",
                        link: "/getOwner",
                      },
                      {
                        text: "getDeploymentState",
                        link: "/getDeploymentState",
                      },
                      {
                        text: "isAccountDeployed",
                        link: "/isAccountDeployed",
                      },
                      {
                        text: "getFactoryAddress",
                        link: "/getFactoryAddress",
                      },
                      {
                        text: "getEntryPointAddress",
                        link: "/getEntryPointAddress",
                      },
                    ],
                  },
                ],
              },
              {
                text: "Signers",
                base: "/packages/aa-core/signers",
                collapsed: true,
                items: [
                  { text: "WalletClientSigner", link: "/wallet-client" },
                  { text: "LocalAccountSigner", link: "/local-account" },
                  {
                    text: "Utils",
                    collapsed: true,
                    base: "/packages/aa-core/signers/utils",
                    items: [
                      {
                        text: "wrapSignatureWith6492",
                        link: "/wrapSignatureWith6492",
                      },
                      {
                        text: "verifyEIP6492Signature",
                        link: "/verifyEIP6492Signature",
                      },
                    ],
                  },
                ],
              },
              {
                text: "Public Client",
                base: "/packages/aa-core/client",
                collapsed: true,
                items: [
                  {
                    text: "Introduction",
                    link: "/",
                  },
                  {
                    text: "Actions",
                    collapsed: true,
                    base: "/packages/aa-core/client/actions",
                    items: [
                      {
                        text: "sendUserOperation",
                        link: "/sendUserOperation",
                      },
                      {
                        text: "estimateUserOperationGas",
                        link: "/estimateUserOperationGas",
                      },
                      {
                        text: "getUserOperationByHash",
                        link: "/getUserOperationByHash",
                      },
                      {
                        text: "getUserOperationReceipt",
                        link: "/getUserOperationReceipt",
                      },
                      {
                        text: "getSupportedEntryPoints",
                        link: "/getSupportedEntryPoints",
                      },
                    ],
                  },
                  {
                    text: "createPublicErc4337Client",
                    link: "/createPublicErc4337Client",
                  },
                  {
                    text: "createPublicErc4337FromClient",
                    link: "/createPublicErc4337FromClient",
                  },
                  {
                    text: "erc4337ClientActions",
                    link: "/erc4337ClientActions",
                  },
                ],
              },
              {
                text: "Utils",
                base: "/packages/aa-core/utils",
                collapsed: true,
                items: [
                  { text: "asyncPipe", link: "/asyncPipe" },
                  {
                    text: "convertChainIdToCoinType",
                    link: "/convertChainIdToCoinType",
                  },
                  {
                    text: "convertCoinTypeToChain",
                    link: "/convertCoinTypeToChain",
                  },
                  {
                    text: "convertCoinTypeToChainId",
                    link: "/convertCoinTypeToChainId",
                  },
                  { text: "deepHexlify", link: "/deepHexlify" },
                  { text: "defineReadOnly", link: "/defineReadOnly" },
                  { text: "getChain", link: "/getChain" },
                  {
                    text: "getDefaultEntryPointAddress",
                    link: "/getDefaultEntryPointAddress",
                  },
                  {
                    text: "getDefaultSimpleAccountFactoryAddress",
                    link: "/getDefaultSimpleAccountFactoryAddress",
                  },
                  {
                    text: "getUserOperationHash",
                    link: "/getUserOperationHash",
                  },
                  { text: "resolveProperties", link: "/resolveProperties" },
                ],
              },
            ],
          },
          {
            text: "aa-alchemy",
            base: "/packages/aa-alchemy",
            collapsed: true,
            items: [
              {
                text: "Getting Started",
                link: "/",
              },
              {
                text: "Provider",
                base: "/packages/aa-alchemy/provider",
                collapsed: true,
                items: [
                  {
                    text: "Introduction",
                    link: "/introduction",
                  },
                  {
                    text: "constructor",
                    link: "/constructor",
                  },
                  {
                    text: "factory",
                    link: "/light-account-factory",
                  },
                  { text: "gasEstimator", link: "/gasEstimator" },
                  {
                    text: "simulateUserOperationAssetChanges",
                    link: "/simulateUserOperationAssetChanges",
                  },
                  {
                    text: "withAlchemyGasManager",
                    link: "/withAlchemyGasManager",
                  },
                  {
                    text: "withAlchemyUserOpSimulation",
                    link: "/withAlchemyUserOpSimulation",
                  },
                  {
                    text: "withAlchemyEnhancedApis",
                    link: "/withAlchemyEnhancedApis",
                  },
                ],
              },
              {
                text: "Middleware",
                base: "/packages/aa-alchemy/middleware",
                collapsed: true,
                items: [
                  {
                    text: "Introduction",
                    link: "/introduction",
                  },
                  {
                    text: "withAlchemyGasFeeEstimator",
                    link: "/withAlchemyGasFeeEstimator",
                  },
                  {
                    text: "withAlchemyGasManager",
                    link: "/withAlchemyGasManager",
                  },
                  {
                    text: "withAlchemyUserOpSimulation",
                    link: "/withAlchemyUserOpSimulation",
                  },
                ],
              },
              {
                text: "Utils",
                collapsed: true,
                base: "/packages/aa-alchemy/utils",
                items: [
                  {
                    text: "Introduction",
                    link: "/introduction",
                  },
                  { text: "SupportedChains", link: "/supportedChains" },
                ],
              },
            ],
          },
          {
            text: "aa-accounts",
            collapsed: true,
            base: "/packages/aa-accounts",
            items: [
              {
                text: "Getting Started",
                link: "/",
              },
              {
                text: "Light Account",
                collapsed: true,
                base: "/packages/aa-accounts/light-account",
                items: [
                  {
                    text: "Introduction",
                    link: "/introduction",
                  },
                  {
                    text: "constructor",
                    link: "/constructor",
                  },
                  {
                    text: "provider",
                    link: "/provider",
                  },
                  {
                    text: "signMessageWith6492",
                    link: "/signMessageWith6492",
                  },
                  { text: "signTypedData", link: "/signTypedData" },
                  {
                    text: "signTypedDataWith6492",
                    link: "/signTypedDataWith6492",
                  },
                  { text: "getOwnerAddress", link: "/getOwnerAddress" },
                  {
                    text: "encodeTransferOwnership",
                    link: "/encodeTransferOwnership",
                  },
                  { text: "transferOwnership", link: "/transferOwnership" },
                ],
              },
              {
                text: "Utils",
                collapsed: true,
                base: "/packages/aa-accounts/utils",
                items: [
                  {
                    text: "getDefaultLightAccountFactoryAddress",
                    link: "/getDefaultLightAccountFactoryAddress",
                  },
                ],
              },
              { text: "Contributing", link: "/contributing" },
            ],
          },
          {
            text: "aa-signers",
            collapsed: true,
            base: "/packages/aa-signers",
            items: [
              {
                text: "Getting Started",
                link: "/",
              },
              {
                text: "Magic Signer",
                collapsed: true,
                base: "/packages/aa-signers/magic",
                items: [
                  { text: "Introduction", link: "/introduction" },
                  { text: "constructor", link: "/constructor" },
                  { text: "authenticate", link: "/authenticate" },
                  { text: "getAddress", link: "/getAddress" },
                  { text: "signMessage", link: "/signMessage" },
                  { text: "signTypedData", link: "/signTypedData" },
                  { text: "getAuthDetails", link: "/getAuthDetails" },
                ],
              },
              {
                text: "Web3Auth Signer",
                collapsed: true,
                base: "/packages/aa-signers/web3auth",
                items: [
                  { text: "Introduction", link: "/introduction" },
                  { text: "constructor", link: "/constructor" },
                  { text: "authenticate", link: "/authenticate" },
                  { text: "getAddress", link: "/getAddress" },
                  { text: "signMessage", link: "/signMessage" },
                  { text: "signTypedData", link: "/signTypedData" },
                  { text: "getAuthDetails", link: "/getAuthDetails" },
                ],
              },
              {
                text: "Turnkey Signer",
                collapsed: true,
                base: "/packages/aa-signers/turnkey",
                items: [
                  { text: "Introduction", link: "/introduction" },
                  { text: "constructor", link: "/constructor" },
                  { text: "authenticate", link: "/authenticate" },
                  { text: "getAddress", link: "/getAddress" },
                  { text: "signMessage", link: "/signMessage" },
                  { text: "signTypedData", link: "/signTypedData" },
                  { text: "getAuthDetails", link: "/getAuthDetails" },
                ],
              },
              {
                text: "Fireblocks Signer",
                collapsed: true,
                base: "/packages/aa-signers/fireblocks",
                items: [
                  { text: "Introduction", link: "/introduction" },
                  { text: "constructor", link: "/constructor" },
                  { text: "authenticate", link: "/authenticate" },
                  { text: "getAddress", link: "/getAddress" },
                  { text: "signMessage", link: "/signMessage" },
                  { text: "signTypedData", link: "/signTypedData" },
                  { text: "getAuthDetails", link: "/getAuthDetails" },
                ],
              },
              {
                text: "Particle Signer",
                collapsed: true,
                base: "/packages/aa-signers/particle",
                items: [
                  { text: "Introduction", link: "/introduction" },
                  { text: "constructor", link: "/constructor" },
                  { text: "authenticate", link: "/authenticate" },
                  { text: "getAddress", link: "/getAddress" },
                  { text: "signMessage", link: "/signMessage" },
                  { text: "signTypedData", link: "/signTypedData" },
                  { text: "getAuthDetails", link: "/getAuthDetails" },
                ],
              },
              {
                text: "Portal Signer",
                collapsed: true,
                base: "/packages/aa-signers/portal",
                items: [
                  { text: "Introduction", link: "/introduction" },
                  { text: "constructor", link: "/constructor" },
                  { text: "authenticate", link: "/authenticate" },
                  { text: "getAddress", link: "/getAddress" },
                  { text: "signMessage", link: "/signMessage" },
                  { text: "signTypedData", link: "/signTypedData" },
                  { text: "getAuthDetails", link: "/getAuthDetails" },
                ],
              },
              { text: "Contributing", link: "/contributing" },
            ],
          },
          {
            text: "aa-ethers",
            base: "/packages/aa-ethers",
            collapsed: true,
            items: [
              {
                text: "Getting Started",
                link: "/",
              },
              {
                text: "EthersProviderAdapter",
                collapsed: true,
                base: "/packages/aa-ethers/provider-adapter",
                items: [
                  {
                    text: "Introduction",
                    link: "/introduction",
                  },
                  {
                    text: "constructor",
                    link: "/constructor",
                  },
                  {
                    text: "send",
                    link: "/send",
                  },
                  {
                    text: "connectToAccount",
                    link: "/connectToAccount",
                  },
                  {
                    text: "getPublicErc4337Client",
                    link: "/getPublicErc4337Client",
                  },
                  {
                    text: "fromEthersProvider",
                    link: "/fromEthersProvider",
                  },
                ],
              },
              {
                text: "AccountSigner",
                collapsed: true,
                base: "/packages/aa-ethers/account-signer",
                items: [
                  {
                    text: "Introduction",
                    link: "/introduction",
                  },
                  {
                    text: "getAddress",
                    link: "/getAddress",
                  },
                  {
                    text: "signMessage",
                    link: "/signMessage",
                  },
                  {
                    text: "sendTransaction",
                    link: "/sendTransaction",
                  },
                  {
                    text: "getPublicErc4337Client",
                    link: "/getPublicErc4337Client",
                  },
                  {
                    text: "connect",
                    link: "/connect",
                  },
                ],
              },
              {
                text: "Utils",
                collapsed: true,
                base: "/packages/aa-ethers/utils",
                items: [
                  {
                    text: "Introduction",
                    link: "/introduction",
                  },
                  {
                    text: "convertWalletToAccountSigner",
                    link: "/convertWalletToAccountSigner",
                  },
                  {
                    text: "convertEthersSignerToAccountSigner",
                    link: "/convertEthersSignerToAccountSigner",
                  },
                ],
              },
            ],
          },
        ],
      },
      {
        text: "Glossary",
        base: "/glossary",
        collapsed: true,
        items: [
          {
            text: "Types",
            base: "/glossary/types",
            collapsed: true,
            items: [
              { text: "BigNumberish", link: "/bigNumberish" },
              {
                text: "BigNumberishRange",
                link: "/bigNumberishRange",
              },
              {
                text: "Percentage",
                link: "/percentage",
              },
            ],
          },
        ],
      },
    ],

    socialLinks: [
      { icon: "github", link: "https://github.com/alchemyplatform/aa-sdk" },
    ],
  },
  head: [
    [
      "script",
      {
        src: "https://static.alchemyapi.io/scripts/anayltics/alchemy-analytics.js",
        defer: "defer",
      },
    ],
    ["link", { rel: "icon", href: "/favicon.ico" }],

    // Open Graph tags
    ["meta", { property: "og:title", content: "Account Kit" }],
    [
      "meta",
      {
        property: "og:description",
        content:
          "Account Kit is a framework to embed smart accounts in your web3 app, unlocking powerful features like email/social login, gas sponsorship, batched transactions, and more.",
      },
    ],
    ["meta", { property: "og:image", content: "/images/og-image.jpg" }],
    ["meta", { property: "og:image:type", content: "image/jpeg" }],
    ["meta", { property: "og:image:width", content: "2400" }],
    ["meta", { property: "og:image:height", content: "1260" }],

    // Twitter Card tags
    ["meta", { name: "twitter:card", content: "summary_large_image" }],
    ["meta", { name: "twitter:title", content: "Account Kit" }],
    [
      "meta",
      {
        name: "twitter:description",
        content:
          "Account Kit is a framework to embed smart accounts in your web3 app, unlocking powerful features like email/social login, gas sponsorship, batched transactions, and more.",
      },
    ],
    [
      "meta",
      {
        name: "twitter:image",
        content:
          "https://github-production-user-asset-6210df.s3.amazonaws.com/83442423/274634864-34ec38a9-3de2-4075-9723-e998fa8aa7d8.jpg",
      },
    ],
  ],
  sitemap: {
    hostname: "https://accountkit.alchemy.com",
  },
});<|MERGE_RESOLUTION|>--- conflicted
+++ resolved
@@ -105,11 +105,8 @@
                   { text: "Capsule", link: "/capsule" },
                   { text: "Lit Protocol", link: "/lit" },
                   { text: "Particle Network", link: "/particle-network" },
-<<<<<<< HEAD
                   { text: "Arcana Auth", link: "/arcana-auth" },
-=======
                   { text: "Dfns", link: "/dfns" },
->>>>>>> 33141b08
                   { text: "Externally Owned Account (EOA)", link: "/eoa" },
                   { text: "Using Your Own", link: "/custom-signer" },
                 ],
