import { defineConfig } from "vitepress";

const pkg = require("../../lerna.json");

// https://vitepress.dev/reference/site-config
export default defineConfig({
  title: "Account Kit",
  description: "Account Abstraction Legos",
  themeConfig: {
    logo: "/kit-logo.svg",
    // https://vitepress.dev/reference/default-theme-config
    nav: [
      { text: "Docs", link: "/overview/getting-started" },
      {
        text: "Examples",
        link: "https://github.com/alchemyplatform/aa-sdk/tree/main/examples",
      },
      {
        text: pkg.version,
        items: [
          {
            text: "Changelog",
            link: "https://github.com/alchemyplatform/aa-sdk/blob/main/CHANGELOG.md",
          },
          {
            text: "Contributing",
            link: "https://github.com/alchemyplatform/aa-sdk/blob/main/CONTRIBUTING.md",
          },
        ],
      },
    ],

    search: {
      provider: "algolia",
      options: {
        appId: "P2YIRI1HM5",
        apiKey: "2532e837d6c22886172745e30e650cda",
        indexName: "accountkit-alchemy",
      },
    },

    sidebar: [
      {
        text: "Overview",
        base: "/overview",
        items: [
          { text: "Why Account Kit", link: "/why-account-kit" },
          { text: "Introduction", link: "/introduction" },
          { text: "Getting Started", link: "/getting-started" },
          {
            text: "Packages Overview",
            link: "/package-overview",
          },
          {
            text: "Demos",
            link: "/demos",
          },
        ],
      },
      {
        text: "Smart Accounts",
        base: "/smart-accounts",
        items: [
          { text: "Overview", link: "/overview" },
          {
            text: "Choosing a smart account",
            base: "/smart-accounts/accounts",
            items: [
              { text: "Introduction", link: "/choosing-a-smart-account" },
              { text: "Light Account", link: "/light-account" },
              {
                text: "Modular Account",
                link: "/modular-account",
              },
              {
                text: "Deployments",
                link: "/deployment-addresses",
              },
              { text: "Using Your Own", link: "/using-your-own" },
            ],
          },
          {
            text: "Choosing a Signer",
            base: "/smart-accounts/signers",
            items: [
              {
                text: "Introduction",
                link: "/choosing-a-signer",
              },
              { text: "Magic", link: "/magic" },
              { text: "Web3Auth", link: "/web3auth" },
              { text: "Turnkey", link: "/turnkey" },
              { text: "Privy", link: "/privy" },
              { text: "Dynamic", link: "/dynamic" },
              { text: "Fireblocks", link: "/fireblocks" },
              { text: "Portal", link: "/portal" },
              { text: "Capsule", link: "/capsule" },
              { text: "Lit Protocol", link: "/lit" },
              {
                text: "Particle Network",
                link: "/particle-network",
              },
              { text: "Externally Owned Account (EOA)", link: "/eoa" },
              {
                text: "Using Your Own",
                link: "/custom-signer",
              },
              { text: "Contributing Your Signer", link: "/contributing" },
            ],
          },
        ],
      },
      {
        text: "Guides",
        base: "/guides",
        items: [
          {
            text: "How to Send a User Operation",
            link: "/send-user-operation",
          },
          {
            text: "Gas Sponsorship",
            base: "/guides/sponsoring-gas",
            items: [
              {
                text: "How to Sponsor Gas for User Operations",
                link: "/sponsoring-gas",
              },
              {
                text: "How to Handle User Operations that are Not Eligible for Gas Sponsorship",
                link: "/gas-sponsorship-eligibility",
              },
            ],
          },
          { text: "How to Batch Transactions", link: "/batching-transactions" },
          {
            text: "How to transfer ownership of a smart account",
            link: "/transferring-ownership",
          },
          {
<<<<<<< HEAD
            text: "Smart account data",
=======
            text: "How to Simulate a User Operation",
            link: "/sim-user-operation",
          },
          {
            text: "Smart Account Data",
>>>>>>> 9a7c4a82
            base: "/guides/enhanced-apis",
            items: [
              {
                text: "How to fetch a smart account's NFTs",
                link: "/nft",
              },
              {
                text: "How to fetch a smart account's ERC-20 Tokens",
                link: "/token",
              },
            ],
          },
        ],
      },
      {
        text: "aa-core",
        base: "/packages/aa-core",
        collapsed: true,
        items: [
          {
            text: "Getting Started",
            link: "/",
          },
          {
            text: "Provider",
            collapsed: true,
            base: "/packages/aa-core/provider",
            items: [
              {
                text: "Introduction",
                link: "/introduction",
              },
              {
                text: "constructor",
                link: "/constructor",
              },
              {
                text: "sendUserOperation",
                link: "/sendUserOperation",
              },
              {
                text: "buildUserOperation",
                link: "/buildUserOperation",
              },
              {
                text: "checkGasSponsorshipEligibility",
                link: "/checkGasSponsorshipEligibility",
              },
              {
                text: "buildUserOperationFromTx",
                link: "/buildUserOperationFromTx",
              },
              {
                text: "waitForUserOperationTransaction",
                link: "/waitForUserOperationTransaction",
              },
              {
                text: "getUserOperationByHash",
                link: "/getUserOperationByHash",
              },
              {
                text: "getUserOperationReceipt",
                link: "/getUserOperationReceipt",
              },
              {
                text: "sendTransaction",
                link: "/sendTransaction",
              },
              {
                text: "sendTransactions",
                link: "/sendTransactions",
              },
              {
                text: "request",
                link: "/request",
              },
              {
                text: "signMessage",
                link: "/signMessage",
              },
              {
                text: "signTypedData",
                link: "/signTypedData",
              },
              {
                text: "signMessageWith6492",
                link: "/signMessageWith6492",
              },
              {
                text: "signTypedDataWith6492",
                link: "/signTypedDataWith6492",
              },
              {
                text: "getAddress",
                link: "/getAddress",
              },
              {
                text: "getEntryPointAddress",
                link: "/getEntryPointAddress",
              },
              {
                text: "isConnected",
                link: "/isConnected",
              },
              {
                text: "withPaymasterMiddleware",
                link: "/withPaymasterMiddleware",
              },
              {
                text: "withGasEstimator",
                link: "/withGasEstimator",
              },
              {
                text: "withFeeDataGetter",
                link: "/withFeeDataGetter",
              },
              {
                text: "withCustomMiddleware",
                link: "/withCustomMiddleware",
              },
              {
                text: "withUOSimulationMiddleware",
                link: "/withUOSimulationMiddleware",
              },
              {
                text: "connect",
                link: "/connect",
              },
              {
                text: "disconnect",
                link: "/disconnect",
              },
              {
                text: "extend",
                link: "/extend",
              },
            ],
          },
          {
            text: "Accounts",
            base: "/packages/aa-core/accounts",
            collapsed: true,
            items: [
              {
                text: "Introduction",
                link: "/introduction",
              },
              {
                text: "constructor",
                link: "/constructor",
              },
              {
                text: "Required Methods",
                collapsed: true,
                base: "/packages/aa-core/accounts/required",
                items: [
                  {
                    text: "getDummySignature",
                    link: "/getDummySignature",
                  },
                  {
                    text: "getAccountInitCode",
                    link: "/getAccountInitCode",
                  },
                  {
                    text: "signMessage",
                    link: "/signMessage",
                  },
                  {
                    text: "encodeExecute",
                    link: "/encodeExecute",
                  },
                ],
              },
              {
                text: "Optional Methods",
                collapsed: true,
                base: "/packages/aa-core/accounts/optional",
                items: [
                  {
                    text: "encodeBatchExecute",
                    link: "/encodeBatchExecute",
                  },
                  {
                    text: "signTypedData",
                    link: "/signTypedData",
                  },
                  {
                    text: "signMessageWith6492",
                    link: "/signMessageWith6492",
                  },
                  {
                    text: "signTypedDataWith6492",
                    link: "/signTypedDataWith6492",
                  },
                ],
              },
              {
                text: "Other Methods",
                collapsed: true,
                base: "/packages/aa-core/accounts/other",
                items: [
                  {
                    text: "getAddress",
                    link: "/getAddress",
                  },
                  {
                    text: "getNonce",
                    link: "/getNonce",
                  },
                  {
                    text: "getOwner",
                    link: "/getOwner",
                  },
                  {
                    text: "getDeploymentState",
                    link: "/getDeploymentState",
                  },
                  {
                    text: "isAccountDeployed",
                    link: "/isAccountDeployed",
                  },
                  {
                    text: "getFactoryAddress",
                    link: "/getFactoryAddress",
                  },
                  {
                    text: "getEntryPointAddress",
                    link: "/getEntryPointAddress",
                  },
                ],
              },
            ],
          },
          {
            text: "Signers",
            base: "/packages/aa-core/signers",
            collapsed: true,
            items: [
              { text: "WalletClientSigner", link: "/wallet-client" },
              { text: "LocalAccountSigner", link: "/local-account" },
              {
                text: "Utils",
                collapsed: true,
                base: "/packages/aa-core/signers/utils",
                items: [
                  {
                    text: "wrapSignatureWith6492",
                    link: "/wrapSignatureWith6492",
                  },
                  {
                    text: "verifyEIP6492Signature",
                    link: "/verifyEIP6492Signature",
                  },
                ],
              },
            ],
          },
          {
            text: "Public Client",
            base: "/packages/aa-core/client",
            collapsed: true,
            items: [
              {
                text: "Introduction",
                link: "/",
              },
              {
                text: "Actions",
                collapsed: true,
                base: "/packages/aa-core/client/actions",
                items: [
                  {
                    text: "sendUserOperation",
                    link: "/sendUserOperation",
                  },
                  {
                    text: "estimateUserOperationGas",
                    link: "/estimateUserOperationGas",
                  },
                  {
                    text: "getUserOperationByHash",
                    link: "/getUserOperationByHash",
                  },
                  {
                    text: "getUserOperationReceipt",
                    link: "/getUserOperationReceipt",
                  },
                  {
                    text: "getSupportedEntryPoints",
                    link: "/getSupportedEntryPoints",
                  },
                ],
              },
              {
                text: "createPublicErc4337Client",
                link: "/createPublicErc4337Client",
              },
              {
                text: "createPublicErc4337FromClient",
                link: "/createPublicErc4337FromClient",
              },
              {
                text: "erc4337ClientActions",
                link: "/erc4337ClientActions",
              },
            ],
          },
          {
            text: "Utils",
            base: "/packages/aa-core/utils",
            collapsed: true,
            items: [
              { text: "asyncPipe", link: "/asyncPipe" },
              {
                text: "convertChainIdToCoinType",
                link: "/convertChainIdToCoinType",
              },
              {
                text: "convertCoinTypeToChain",
                link: "/convertCoinTypeToChain",
              },
              {
                text: "convertCoinTypeToChainId",
                link: "/convertCoinTypeToChainId",
              },
              { text: "deepHexlify", link: "/deepHexlify" },
              { text: "defineReadOnly", link: "/defineReadOnly" },
              { text: "getChain", link: "/getChain" },
              {
                text: "getDefaultEntryPointAddress",
                link: "/getDefaultEntryPointAddress",
              },
              {
                text: "getDefaultSimpleAccountFactoryAddress",
                link: "/getDefaultSimpleAccountFactoryAddress",
              },
              {
                text: "getUserOperationHash",
                link: "/getUserOperationHash",
              },
              { text: "resolveProperties", link: "/resolveProperties" },
            ],
          },
        ],
      },
      {
        text: "aa-alchemy",
        base: "/packages/aa-alchemy",
        collapsed: true,
        items: [
          {
            text: "Getting Started",
            link: "/",
          },
          {
            text: "Provider",
            base: "/packages/aa-alchemy/provider",
            collapsed: true,
            items: [
              {
                text: "Introduction",
                link: "/introduction",
              },
              {
                text: "constructor",
                link: "/constructor",
              },
              { text: "gasEstimator", link: "/gasEstimator" },
              {
                text: "simulateUserOperationAssetChanges",
                link: "/simulateUserOperationAssetChanges",
              },
              {
                text: "withAlchemyGasManager",
                link: "/withAlchemyGasManager",
              },
              {
                text: "withAlchemyUserOpSimulation",
                link: "/withAlchemyUserOpSimulation",
              },
              {
                text: "withAlchemyEnhancedApis",
                link: "/withAlchemyEnhancedApis",
              },
            ],
          },
          {
            text: "Middleware",
            base: "/packages/aa-alchemy/middleware",
            collapsed: true,
            items: [
              {
                text: "Introduction",
                link: "/introduction",
              },
              {
                text: "withAlchemyGasFeeEstimator",
                link: "/withAlchemyGasFeeEstimator",
              },
              {
                text: "withAlchemyGasManager",
                link: "/withAlchemyGasManager",
              },
              {
                text: "withAlchemyUserOpSimulation",
                link: "/withAlchemyUserOpSimulation",
              },
            ],
          },
          {
            text: "Utils",
            collapsed: true,
            base: "/packages/aa-alchemy/utils",
            items: [
              {
                text: "Introduction",
                link: "/introduction",
              },
              { text: "SupportedChains", link: "/supportedChains" },
            ],
          },
        ],
      },
      {
        text: "aa-accounts",
        collapsed: true,
        base: "/packages/aa-accounts",
        items: [
          {
            text: "Getting Started",
            link: "/",
          },
          {
            text: "Light Account",
            collapsed: true,
            base: "/packages/aa-accounts/light-account",
            items: [
              {
                text: "Introduction",
                link: "/introduction",
              },
              {
                text: "constructor",
                link: "/constructor",
              },
              {
                text: "signMessageWith6492",
                link: "/signMessageWith6492",
              },
              { text: "signTypedData", link: "/signTypedData" },
              {
                text: "signTypedDataWith6492",
                link: "/signTypedDataWith6492",
              },
              { text: "getOwnerAddress", link: "/getOwnerAddress" },
              {
                text: "encodeTransferOwnership",
                link: "/encodeTransferOwnership",
              },
              { text: "transferOwnership", link: "/transferOwnership" },
            ],
          },
          {
            text: "Utils",
            collapsed: true,
            base: "/packages/aa-accounts/utils",
            items: [
              {
                text: "getDefaultLightAccountFactoryAddress",
                link: "/getDefaultLightAccountFactoryAddress",
              },
            ],
          },
          { text: "Contributing", link: "/contributing" },
        ],
      },
      {
        text: "aa-ethers",
        base: "/packages/aa-ethers",
        collapsed: true,
        items: [
          {
            text: "Getting Started",
            link: "/",
          },
          {
            text: "EthersProviderAdapter",
            collapsed: true,
            base: "/packages/aa-ethers/provider-adapter",
            items: [
              {
                text: "Introduction",
                link: "/introduction",
              },
              {
                text: "constructor",
                link: "/constructor",
              },
              {
                text: "send",
                link: "/send",
              },
              {
                text: "connectToAccount",
                link: "/connectToAccount",
              },
              {
                text: "getPublicErc4337Client",
                link: "/getPublicErc4337Client",
              },
              {
                text: "fromEthersProvider",
                link: "/fromEthersProvider",
              },
            ],
          },
          {
            text: "AccountSigner",
            collapsed: true,
            base: "/packages/aa-ethers/account-signer",
            items: [
              {
                text: "Introduction",
                link: "/introduction",
              },
              {
                text: "getAddress",
                link: "/getAddress",
              },
              {
                text: "signMessage",
                link: "/signMessage",
              },
              {
                text: "sendTransaction",
                link: "/sendTransaction",
              },
              {
                text: "getPublicErc4337Client",
                link: "/getPublicErc4337Client",
              },
              {
                text: "connect",
                link: "/connect",
              },
            ],
          },
          {
            text: "Utils",
            collapsed: true,
            base: "/packages/aa-ethers/utils",
            items: [
              {
                text: "Introduction",
                link: "/introduction",
              },
              {
                text: "convertWalletToAccountSigner",
                link: "/convertWalletToAccountSigner",
              },
              {
                text: "convertEthersSignerToAccountSigner",
                link: "/convertEthersSignerToAccountSigner",
              },
            ],
          },
        ],
      },
    ],

    socialLinks: [
      { icon: "github", link: "https://github.com/alchemyplatform/aa-sdk" },
    ],
  },
  head: [
    [
      "script",
      {
        src: "https://static.alchemyapi.io/scripts/anayltics/alchemy-analytics.js",
        defer: "defer",
      },
    ],
    ["link", { rel: "icon", href: "/favicon.ico" }],

    // Open Graph tags
    ["meta", { property: "og:title", content: "Account Kit" }],
    [
      "meta",
      {
        property: "og:description",
        content:
          "Account Kit is a framework to embed smart accounts in your web3 app, unlocking powerful features like email/social login, gas sponsorship, batched transactions, and more.",
      },
    ],
    ["meta", { property: "og:image", content: "/images/og-image.jpg" }],
    ["meta", { property: "og:image:type", content: "image/jpeg" }],
    ["meta", { property: "og:image:width", content: "2400" }],
    ["meta", { property: "og:image:height", content: "1260" }],

    // Twitter Card tags
    ["meta", { name: "twitter:card", content: "summary_large_image" }],
    ["meta", { name: "twitter:title", content: "Account Kit" }],
    [
      "meta",
      {
        name: "twitter:description",
        content:
          "Account Kit is a framework to embed smart accounts in your web3 app, unlocking powerful features like email/social login, gas sponsorship, batched transactions, and more.",
      },
    ],
    [
      "meta",
      {
        name: "twitter:image",
        content:
          "https://github-production-user-asset-6210df.s3.amazonaws.com/83442423/274634864-34ec38a9-3de2-4075-9723-e998fa8aa7d8.jpg",
      },
    ],
  ],
  sitemap: {
    hostname: "https://accountkit.alchemy.com",
  },
});<|MERGE_RESOLUTION|>--- conflicted
+++ resolved
@@ -138,15 +138,11 @@
             link: "/transferring-ownership",
           },
           {
-<<<<<<< HEAD
-            text: "Smart account data",
-=======
             text: "How to Simulate a User Operation",
             link: "/sim-user-operation",
           },
           {
             text: "Smart Account Data",
->>>>>>> 9a7c4a82
             base: "/guides/enhanced-apis",
             items: [
               {
