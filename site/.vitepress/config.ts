--- conflicted
+++ resolved
@@ -33,15 +33,9 @@
     search: {
       provider: "algolia",
       options: {
-<<<<<<< HEAD
-        appId: "IHLWJWIZ3J",
-        apiKey: "e27b06dcc3597664309c1ed9b8cb5470",
-        indexName: "aa-sdk-staging",
-=======
         appId: "P2YIRI1HM5",
         apiKey: "2532e837d6c22886172745e30e650cda",
         indexName: "accountkit-alchemy",
->>>>>>> cf4734d3
       },
     },
 
