--- conflicted
+++ resolved
@@ -57,8 +57,6 @@
         ],
       },
       {
-<<<<<<< HEAD
-=======
         text: "Guides",
         base: "/guides",
         items: [
@@ -69,7 +67,6 @@
         ],
       },
       {
->>>>>>> 9229fb52
         text: "Choosing a Smart Account",
         base: "/smart-accounts",
         items: [
@@ -77,17 +74,12 @@
           {
             text: "Choosing a Smart Account",
             base: "/smart-accounts/accounts",
-<<<<<<< HEAD
-            link: "/choosing-a-smart-account",
-            items: [
-=======
             collapsed: true,
             items: [
               {
                 text: "Overview",
                 link: "/choosing-a-smart-account",
               },
->>>>>>> 9229fb52
               { text: "Light Account Smart Contract", link: "/light-account" },
               {
                 text: "Modular Account Smart Contract",
@@ -103,15 +95,6 @@
           {
             text: "Choosing a Signer",
             base: "/smart-accounts/signers",
-<<<<<<< HEAD
-            link: "/choosing-a-signer",
-            collapsed: true,
-            items: [
-              { text: "Magic Link Integration Guide", link: "/magic" },
-              { text: "Web3Auth Integration Guide", link: "/web3auth" },
-              { text: "Turnkey Integration Guide", link: "/turnkey" },
-              { text: "Privy Integration Guide", link: "/privy" },
-=======
             collapsed: true,
             items: [
               {
@@ -122,19 +105,15 @@
               { text: "Web3Auth", link: "/web3auth" },
               { text: "Turnkey", link: "/turnkey" },
               { text: "Privy", link: "/privy" },
->>>>>>> 9229fb52
               { text: "Dynamic", link: "/dynamic" },
               { text: "Fireblocks", link: "/fireblocks" },
               { text: "Portal Integration Guide", link: "/portal" },
               { text: "Capsule Integration Guide", link: "/capsule" },
               { text: "Lit Protocol Integration Guide", link: "/lit" },
-<<<<<<< HEAD
-=======
               {
                 text: "Particle Network Integration Guide",
                 link: "/particle-network",
               },
->>>>>>> 9229fb52
               { text: "EOA Integration Guide", link: "/eoa" },
               {
                 text: "How to Use Your Own Account Signer",
