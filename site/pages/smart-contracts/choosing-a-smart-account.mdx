---
title: Choosing a Smart Account
description: Learn about different smart account implementations to use with
  Account Kit, a vertically integrated stack for building apps that support
  ERC-4337 and ERC-6900.
---

# Choosing a Smart Account

## Why Smart Accounts?

<<<<<<< HEAD
A smart account is an [ERC-4337](https://eips.ethereum.org/EIPS/eip-4337) smart account. You can use it to manage assets, execute transactions (known as `UserOperation`s), and more. There are many different implementations of a smart account, including [Modular Account V2](/smart-contracts/modular-account-v2/overview), [Modular Account V1](/smart-contracts/other-accounts/modular-account/) and [Light Account](/smart-contracts/other-accounts/light-account/).
=======
Smart accounts are the key to unlocking the best online user experience ever had-- enabling features that have never been possible with traditional EOAs (externally-owned-accounts) like session keys, granular permissions, different authentication methods like email and passkeys, and much more.
>>>>>>> 055d0379

Beyond that, alchemy's Account Kit offers a simple & clean SDK to provide your users with top-tier ERC-4337 smart account features. With Account Kit's most powerful, most natively-supported account being Modular Account V2.

MAv2 is the most fully-featured and efficient smart account out there, allowing for limitless modular expansion. All the while the account is secured by extensive [audits](https://github.com/alchemyplatform/modular-account/tree/develop/audits) as well as a [bug bounty on Cantina.](https://cantina.xyz/bounties/246de4d3-e138-4340-bdfc-fc4c95951491)

<<<<<<< HEAD
[Modular Account](/smart-contracts/other-accounts/modular-account/) is an enterprise-grade smart contract account designed from the ground up for ERC-4337. It is highly secure, gas optimized, and endlessly customizable with ERC-6900 plugins. With our pre-built plugins, it supports multiple owners (1-of-n), multisig thresholds (m-of-n), and session keys with scoped permissions.

Modular Account is the first [ERC-6900](https://eips.ethereum.org/EIPS/eip-6900) account implementation, making it infinitely extensible with custom plugins. Plug and play from a selection of existing plugins, including session keys and multisig, or write your own to customize the account for your app. We have created three pre-built plugins available today: [`MultiOwnerPlugin`](smart-contracts/other-accounts/modular-account/manage-ownership-mav1), [`SessionKeyPlugin`](/smart-contracts/other-accounts/modular-account/session-keys), and [`MultisigPlugin`](/smart-contracts/other-accounts/modular-account/multisig-plugin/). We're actively building new plugins and look forward to what new plugins you create!

For most applications, we recommend using **Modular Account**. Suppose you have already deployed Light Account in the past. In that case, you can follow [Upgrading to a Modular Account](/smart-contracts/other-accounts/modular-account/upgrading-to-modular-account) guide to easily upgrade your account from Light Account to Modular Account using Account Kit and unlock an ecosystem of plugins for your smart account stack.
=======
MAv2 also strives to be maximally gas-efficient, being the **only** account where runtime deployment breaks the **sub-100k gas barrier**, which is cheaper than _one Uniswap swap_. For more details around MAv2, and for more sweet benchmarks, check out the [MAv2 overview!](/smart-contracts/modular-account-v2/overview)

## Modular Account V2

MAv2 is a zero-compromise smart account designed from the ground up for maximal security, modularity, and gas-efficiency. MAv2 abides by [ERC-6900](https://eips.ethereum.org/EIPS/eip-6900), meaning if you have a use case, there's probably a module for it-- and if there isn't, the simple, straightforward module interface ensures building new innovative features is a walk in the park.
>>>>>>> 055d0379

By default, MAv2 includes a fallback validation. This allows a zero-customization setup where the account's owner (which, technically, could be another account!) has full control over the account. The fallback validation signer, or the account's owner, can be swapped or the entire validation can be disabled entirely in favor of one or more other validations.

Validations are themselves modules that define an authorization scheme with granularly managed control over the account. You could use a [WebAuthn validation](https://github.com/alchemyplatform/modular-account/blob/develop/src/modules/validation/WebAuthnValidationModule.sol) to support passkeys or biometrics for example.

<<<<<<< HEAD
[Light Account](/smart-contracts/other-accounts/light-account) is a collection of lightweight, production-ready [ERC-4337](https://eips.ethereum.org/EIPS/eip-4337) smart accounts. It builds on top of Ethereum Foundation's canonical [SimpleAccount](https://github.com/eth-infinitism/account-abstraction/blob/develop/contracts/samples/SimpleAccount.sol) to add key improvements such as ownership transfers, multiple owners, ERC-1271 signature support, and gas optimizations.
=======
MAv2 also supports [EIP-7702](https://github.com/ethereum/EIPs/blob/master/EIPS/eip-7702.md) out of the box, allowing EOAs to seamlessly turn into maximally expandable smart accounts.
>>>>>>> 055d0379

## Other Smart Accounts

While **MAv2** is the recommended choice, Account Kit also supports other audited and gas-optimized ERC-4337 smart account implementations:

### [Light Account](/smart-contracts/light-account)

Light Account is a minimalist ERC-4337 smart account optimized for **low gas costs**. It is based on **Ethereum Foundation's SimpleAccount** but adds key improvements like:

- Ownership transfers
- ERC-1271 signature validation

While **Light Account is fully audited**, it does **not** support **advanced modular features like modules or session keys**.

### [Multi-Owner Light Account](/smart-contracts/light-account)

This account extends **Light Account** with support for **multiple owners**, allowing **shared control over an account** without needing a full modular setup.

### [Modular Account V1](/smart-contracts/modular-account)

Predecessor to Modular Account V2, this advanced account offers:

- ERC-6900 compatibility for custom extensibility
- Session keys
- Multisig plugin support
- Flexible ownership validation

### Account features

| Feature           | LightAccount | MultiOwnerLightAccount | ModularAccountV1 | ModularAccountV2 |
| ----------------- | ------------ | ---------------------- | ---------------- | ---------------- |
| Multiple owners   | ❌           | ✅                     | ✅               | ✅               |
| Session keys      | ❌           | ❌                     | ✅               | ✅               |
| Multi-sig         | ❌           | ❌                     | ✅               | 🔜               |
| Ecosystem modules | ❌           | ❌                     | ✅               | ✅               |
| EIP-7702 support  | ❌           | ❌                     | ❌               | ✅               |
| Gas optimized     | ✅           | ✅                     | ❌               | ✅               |

## Bring Your Own Smart Account

If you have your own **ERC-4337-compatible** smart account, you can integrate it with Account Kit.  
See our guide on [using a custom smart account](/third-party/smart-contracts).<|MERGE_RESOLUTION|>--- conflicted
+++ resolved
@@ -9,39 +9,23 @@
 
 ## Why Smart Accounts?
 
-<<<<<<< HEAD
-A smart account is an [ERC-4337](https://eips.ethereum.org/EIPS/eip-4337) smart account. You can use it to manage assets, execute transactions (known as `UserOperation`s), and more. There are many different implementations of a smart account, including [Modular Account V2](/smart-contracts/modular-account-v2/overview), [Modular Account V1](/smart-contracts/other-accounts/modular-account/) and [Light Account](/smart-contracts/other-accounts/light-account/).
-=======
 Smart accounts are the key to unlocking the best online user experience ever had-- enabling features that have never been possible with traditional EOAs (externally-owned-accounts) like session keys, granular permissions, different authentication methods like email and passkeys, and much more.
->>>>>>> 055d0379
 
 Beyond that, alchemy's Account Kit offers a simple & clean SDK to provide your users with top-tier ERC-4337 smart account features. With Account Kit's most powerful, most natively-supported account being Modular Account V2.
 
 MAv2 is the most fully-featured and efficient smart account out there, allowing for limitless modular expansion. All the while the account is secured by extensive [audits](https://github.com/alchemyplatform/modular-account/tree/develop/audits) as well as a [bug bounty on Cantina.](https://cantina.xyz/bounties/246de4d3-e138-4340-bdfc-fc4c95951491)
 
-<<<<<<< HEAD
-[Modular Account](/smart-contracts/other-accounts/modular-account/) is an enterprise-grade smart contract account designed from the ground up for ERC-4337. It is highly secure, gas optimized, and endlessly customizable with ERC-6900 plugins. With our pre-built plugins, it supports multiple owners (1-of-n), multisig thresholds (m-of-n), and session keys with scoped permissions.
-
-Modular Account is the first [ERC-6900](https://eips.ethereum.org/EIPS/eip-6900) account implementation, making it infinitely extensible with custom plugins. Plug and play from a selection of existing plugins, including session keys and multisig, or write your own to customize the account for your app. We have created three pre-built plugins available today: [`MultiOwnerPlugin`](smart-contracts/other-accounts/modular-account/manage-ownership-mav1), [`SessionKeyPlugin`](/smart-contracts/other-accounts/modular-account/session-keys), and [`MultisigPlugin`](/smart-contracts/other-accounts/modular-account/multisig-plugin/). We're actively building new plugins and look forward to what new plugins you create!
-
-For most applications, we recommend using **Modular Account**. Suppose you have already deployed Light Account in the past. In that case, you can follow [Upgrading to a Modular Account](/smart-contracts/other-accounts/modular-account/upgrading-to-modular-account) guide to easily upgrade your account from Light Account to Modular Account using Account Kit and unlock an ecosystem of plugins for your smart account stack.
-=======
 MAv2 also strives to be maximally gas-efficient, being the **only** account where runtime deployment breaks the **sub-100k gas barrier**, which is cheaper than _one Uniswap swap_. For more details around MAv2, and for more sweet benchmarks, check out the [MAv2 overview!](/smart-contracts/modular-account-v2/overview)
 
 ## Modular Account V2
 
 MAv2 is a zero-compromise smart account designed from the ground up for maximal security, modularity, and gas-efficiency. MAv2 abides by [ERC-6900](https://eips.ethereum.org/EIPS/eip-6900), meaning if you have a use case, there's probably a module for it-- and if there isn't, the simple, straightforward module interface ensures building new innovative features is a walk in the park.
->>>>>>> 055d0379
 
 By default, MAv2 includes a fallback validation. This allows a zero-customization setup where the account's owner (which, technically, could be another account!) has full control over the account. The fallback validation signer, or the account's owner, can be swapped or the entire validation can be disabled entirely in favor of one or more other validations.
 
 Validations are themselves modules that define an authorization scheme with granularly managed control over the account. You could use a [WebAuthn validation](https://github.com/alchemyplatform/modular-account/blob/develop/src/modules/validation/WebAuthnValidationModule.sol) to support passkeys or biometrics for example.
 
-<<<<<<< HEAD
-[Light Account](/smart-contracts/other-accounts/light-account) is a collection of lightweight, production-ready [ERC-4337](https://eips.ethereum.org/EIPS/eip-4337) smart accounts. It builds on top of Ethereum Foundation's canonical [SimpleAccount](https://github.com/eth-infinitism/account-abstraction/blob/develop/contracts/samples/SimpleAccount.sol) to add key improvements such as ownership transfers, multiple owners, ERC-1271 signature support, and gas optimizations.
-=======
 MAv2 also supports [EIP-7702](https://github.com/ethereum/EIPs/blob/master/EIPS/eip-7702.md) out of the box, allowing EOAs to seamlessly turn into maximally expandable smart accounts.
->>>>>>> 055d0379
 
 ## Other Smart Accounts
 
