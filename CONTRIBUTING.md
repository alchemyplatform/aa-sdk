--- conflicted
+++ resolved
@@ -10,11 +10,7 @@
 
 3. **Testing Environment**: Before making changes, make sure to verify the testing environment.
 
-<<<<<<< HEAD
-   - Use the Node version specified in `package.json` (currently 18.10). Run `node -v` to check your version.
-=======
    - Use the Node version specified in `package.json` (currently 18.16.0). Run `node -v` to check your version.
->>>>>>> 94ba8500
    - Build the project with `yarn build`.
    - Run existing tests using `yarn test` to ensure everything is working correctly.
 
