import { type Config } from "@wagmi/core";
import { resolveAlchemyAuthConnector } from "../utils/resolveAuthConnector.js";

export type SendEmailOtpParameters = {
  /** The user's email address to receive the OTP */
  email: string;
  /** The length of the session in milliseconds. Defaults to 15 minutes. */
  sessionExpirationMs?: number;
};

export type SendEmailOtpReturnType = void;

/**
 * Phase 1 of 2 of email OTP auth — request an OTP to be sent to the provided email.
 *
 * @param {Config} config - The shared Wagmi/Alchemy config
 * @param {SendEmailOtpParameters} parameters - Parameters for the OTP request
 * @param {string} parameters.email - The user's email address to receive the OTP
 * @param {number | undefined} [parameters.sessionExpirationMs] - The length of the session in milliseconds (defaults to 15 minutes)
 * @returns {Promise<SendEmailOtpReturnType>} Promise that resolves when the OTP has been sent
 */
export async function sendEmailOtp(
  config: Config,
  parameters: SendEmailOtpParameters,
): Promise<SendEmailOtpReturnType> {
  const { connector } = resolveAlchemyAuthConnector(config);

  const authClient = connector.getAuthClient();
<<<<<<< HEAD

  await authClient.sendEmailOtp({ email: parameters.email });
=======
  await authClient.sendEmailOtp({
    email: parameters.email,
    sessionExpirationMs: parameters.sessionExpirationMs,
  });
>>>>>>> 5cbcca26
}<|MERGE_RESOLUTION|>--- conflicted
+++ resolved
@@ -26,13 +26,9 @@
   const { connector } = resolveAlchemyAuthConnector(config);
 
   const authClient = connector.getAuthClient();
-<<<<<<< HEAD
 
-  await authClient.sendEmailOtp({ email: parameters.email });
-=======
   await authClient.sendEmailOtp({
     email: parameters.email,
     sessionExpirationMs: parameters.sessionExpirationMs,
   });
->>>>>>> 5cbcca26
 }