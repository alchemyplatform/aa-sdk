--- conflicted
+++ resolved
@@ -50,12 +50,7 @@
   "dependencies": {
     "@alchemy/auth": "*",
     "@alchemy/common": "*",
-<<<<<<< HEAD
-    "@alchemy/connectors-web": "*",
     "@alchemy/wallet-apis": "*",
-=======
-    "@alchemy/auth": "*",
->>>>>>> c0b3fcca
     "viem": "2.29.2"
   },
   "publishConfig": {
