--- conflicted
+++ resolved
@@ -7,12 +7,9 @@
 
 // utils
 export type * from "./utils/types.js";
-<<<<<<< HEAD
 export { assertNever } from "./utils/assertNever.js";
 export { raise } from "./utils/raise.js";
-=======
 export { bigIntMultiply } from "./utils/bigint.js";
->>>>>>> 171eb900
 
 // errors
 export { BaseError } from "./errors/BaseError.js";
