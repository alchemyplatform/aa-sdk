{
  "name": "@alchemy/aa-core",
  "license": "MIT",
<<<<<<< HEAD
  "version": "1.0.0",
  "description": "viem based SDK that enables interactions with ERC-4337 smart accounts. ABIs are based off the definitions generated in @account-abstraction/contracts",
=======
  "version": "1.2.0",
  "description": "viem based SDK that enables interactions with ERC-4337 Smart Accounts. ABIs are based off the definitions generated in @account-abstraction/contracts",
>>>>>>> 9a7c4a82
  "author": "Alchemy",
  "type": "module",
  "main": "./dist/cjs/index.js",
  "module": "./dist/esm/index.js",
  "types": "./dist/types/index.d.ts",
  "typings": "./dist/types/index.d.ts",
  "sideEffects": false,
  "files": [
    "dist",
    "src/**/*.ts",
    "!dist/**/*.tsbuildinfo",
    "!vitest.config.ts",
    "!.env",
    "!src/**/*.test.ts",
    "!src/__tests__/**/*"
  ],
  "exports": {
    ".": {
      "types": "./dist/types/index.d.ts",
      "import": "./dist/esm/index.js",
      "default": "./dist/cjs/index.js"
    },
    "./package.json": "./package.json"
  },
  "publishConfig": {
    "access": "public",
    "registry": "https://registry.npmjs.org/"
  },
  "scripts": {
    "prebuild": "ts-node-esm ./inject-version.ts",
    "build": "yarn clean && yarn build:cjs && yarn build:esm && yarn build:types",
    "build:cjs": "tsc --project tsconfig.build.json --module commonjs --outDir ./dist/cjs --removeComments --verbatimModuleSyntax false && echo > ./dist/cjs/package.json '{\"type\":\"commonjs\"}'",
    "build:esm": "tsc --project tsconfig.build.json --module es2015 --outDir ./dist/esm --removeComments && echo > ./dist/esm/package.json '{\"type\":\"module\"}'",
    "build:types": "tsc --project tsconfig.build.json --module esnext --declarationDir ./dist/types --emitDeclarationOnly --declaration --declarationMap",
    "clean": "rm -rf ./dist",
    "test": "vitest",
    "test:run": "vitest run",
    "test:run-e2e": "vitest run --config vitest.config.e2e.ts"
  },
  "devDependencies": {
    "dotenv": "^16.0.3",
    "ts-node": "^10.9.1",
    "typescript": "^5.0.4",
    "typescript-template": "*",
    "vitest": "^0.31.0"
  },
  "dependencies": {
    "abitype": "^0.8.3",
    "eventemitter3": "^5.0.1",
    "viem": "^1.16.2",
    "zod": "^3.22.4"
  },
  "repository": {
    "type": "git",
    "url": "git+https://github.com/alchemyplatform/aa-sdk.git"
  },
  "bugs": {
    "url": "https://github.com/alchemyplatform/aa-sdk/issues"
  },
  "homepage": "https://github.com/alchemyplatform/aa-sdk#readme",
  "gitHead": "ee46e8bb857de3b631044fa70714ea706d9e317d"
}<|MERGE_RESOLUTION|>--- conflicted
+++ resolved
@@ -1,13 +1,8 @@
 {
   "name": "@alchemy/aa-core",
   "license": "MIT",
-<<<<<<< HEAD
-  "version": "1.0.0",
-  "description": "viem based SDK that enables interactions with ERC-4337 smart accounts. ABIs are based off the definitions generated in @account-abstraction/contracts",
-=======
   "version": "1.2.0",
   "description": "viem based SDK that enables interactions with ERC-4337 Smart Accounts. ABIs are based off the definitions generated in @account-abstraction/contracts",
->>>>>>> 9a7c4a82
   "author": "Alchemy",
   "type": "module",
   "main": "./dist/cjs/index.js",
