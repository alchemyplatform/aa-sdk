--- conflicted
+++ resolved
@@ -67,14 +67,8 @@
   chain: Chain;
   accountAddress?: Address;
 }) => {
-<<<<<<< HEAD
-  return new SmartAccountProvider({
-    rpcProvider:
-      RPC_URL != null ? RPC_URL : `${chain.rpcUrls.alchemy.http[0]}/${API_KEY}`,
-=======
   const provider = new SmartAccountProvider({
     rpcProvider: MUMBAI_RPC_URL,
->>>>>>> 9229fb52
     chain,
   });
   const feeDataGetter = async () => ({
