import type { Address, Hash, Hex } from "viem";
import { encodeAbiParameters, hexToBigInt, keccak256, toHex } from "viem";
import * as chains from "viem/chains";
import type { PromiseOrValue, UserOperationRequest } from "../types.js";

/**
 * Utility method for converting a chainId to a {@link chains.Chain} object
 *
 * @param chainId
 * @returns a {@link chains.Chain} object for the given chainId
 * @throws if the chainId is not found
 */
export const getChain = (chainId: number): chains.Chain => {
  for (const chain of Object.values(chains)) {
    if (chain.id === chainId) {
      return chain;
    }
  }
  throw new Error("could not find chain");
};

/**
 * Utility function that allows for piping a series of async functions together
 *
 * @param fns - functions to pipe
 * @returns result of the pipe
 */
export const asyncPipe =
  <T>(...fns: ((x: T) => Promise<T>)[]) =>
  async (x: T) => {
    let result = x;
    for (const fn of fns) {
      result = await fn(result);
    }
    return result;
  };

// based on @ethersproject/properties, but pulled in here to minize the dependency on ethers
export type Deferrable<T> = {
  [K in keyof T]: PromiseOrValue<T[K]>;
};

/**
 * Await all of the properties of a {@link Deferrable} object
 *
 * @param object - a {@link Deferrable} object
 * @returns the object with its properties resolved
 */
export async function resolveProperties<T>(object: Deferrable<T>): Promise<T> {
  const promises = Object.keys(object).map((key) => {
    const value = object[key as keyof Deferrable<T>];
    return Promise.resolve(value).then((v) => ({ key: key, value: v }));
  });

  const results = await Promise.all(promises);

  return results.reduce((accum, curr) => {
    accum[curr.key as keyof T] = curr.value;
    return accum;
  }, {} as T);
}

/**
 * Recursively converts all values in an object to hex strings
 *
 * @param obj - obj to deep hexlify
 * @returns object with all of its values hexlified
 */
export function deepHexlify(obj: any): any {
  if (typeof obj === "function") {
    return undefined;
  }
  if (obj == null || typeof obj === "string" || typeof obj === "boolean") {
    return obj;
  } else if (typeof obj === "bigint") {
    return toHex(obj);
  } else if (obj._isBigNumber != null || typeof obj !== "object") {
    return toHex(obj).replace(/^0x0/, "0x");
  }
  if (Array.isArray(obj)) {
    return obj.map((member) => deepHexlify(member));
  }
  return Object.keys(obj).reduce(
    (set, key) => ({
      ...set,
      [key]: deepHexlify(obj[key]),
    }),
    {}
  );
}

/**
 * Generates a hash for a UserOperation valid from entrypoint version 0.6 onwards
 *
 * @param request - the UserOperation to get the hash for
 * @param entryPointAddress - the entry point address that will be used to execute the UserOperation
 * @param chainId - the chain on which this UserOperation will be executed
 * @returns the hash of the UserOperation
 */
export function getUserOperationHash(
  request: UserOperationRequest,
  entryPointAddress: Address,
  chainId: bigint
): Hash {
  const encoded = encodeAbiParameters(
    [{ type: "bytes32" }, { type: "address" }, { type: "uint256" }],
    [keccak256(packUo(request)), entryPointAddress, chainId]
  ) as `0x${string}`;

  return keccak256(encoded);
}

function packUo(request: UserOperationRequest): Hex {
  const hashedInitCode = keccak256(request.initCode);
  const hashedCallData = keccak256(request.callData);
  const hashedPaymasterAndData = keccak256(request.paymasterAndData);

  return encodeAbiParameters(
    [
      { type: "address" },
      { type: "uint256" },
      { type: "bytes32" },
      { type: "bytes32" },
      { type: "uint256" },
      { type: "uint256" },
      { type: "uint256" },
      { type: "uint256" },
      { type: "uint256" },
      { type: "bytes32" },
    ],
    [
      request.sender as Address,
      hexToBigInt(request.nonce),
      hashedInitCode,
      hashedCallData,
      hexToBigInt(request.callGasLimit),
      hexToBigInt(request.verificationGasLimit),
      hexToBigInt(request.preVerificationGas),
      hexToBigInt(request.maxFeePerGas),
      hexToBigInt(request.maxPriorityFeePerGas),
      hashedPaymasterAndData,
    ]
  );
}

// borrowed from ethers.js
export function defineReadOnly<T, K extends keyof T>(
  object: T,
  key: K,
  value: T[K]
): void {
  Object.defineProperty(object, key, {
    enumerable: true,
    value: value,
    writable: false,
  });
}

export * from "./bigint.js";
export * from "./defaults.js";
<<<<<<< HEAD
=======
export * from "./schema.js";
>>>>>>> 9229fb52
export * from "./userop.js";<|MERGE_RESOLUTION|>--- conflicted
+++ resolved
@@ -158,8 +158,5 @@
 
 export * from "./bigint.js";
 export * from "./defaults.js";
-<<<<<<< HEAD
-=======
 export * from "./schema.js";
->>>>>>> 9229fb52
 export * from "./userop.js";