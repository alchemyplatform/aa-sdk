import type { Address } from "viem";
import { polygonMumbai, sepolia, type Chain } from "viem/chains";
import { describe, it } from "vitest";
import { getDefaultSimpleAccountFactoryAddress } from "../../index.js";
import { SmartAccountProvider } from "../../provider/base.js";
import { LocalAccountSigner } from "../../signer/local-account.js";
import { type SmartAccountSigner } from "../../signer/types.js";
import type { BatchUserOperationCallData } from "../../types.js";
import { SimpleSmartContractAccount } from "../simple.js";

describe("Account Simple Tests", () => {
  const dummyMnemonic =
    "test test test test test test test test test test test test";
  const owner: SmartAccountSigner =
    LocalAccountSigner.mnemonicToAccountSigner(dummyMnemonic);

  const chain = polygonMumbai;

  it("should correctly sign the message", async () => {
    const signer = givenConnectedProvider({ owner, chain });
    expect(
      await signer.signMessage(
        "0xa70d0af2ebb03a44dcd0714a8724f622e3ab876d0aa312f0ee04823285d6fb1b"
      )
    ).toBe(
      "0x33b1b0d34ba3252cd8abac8147dc08a6e14a6319462456a34468dd5713e38dda3a43988460011af94b30fa3efefcf9d0da7d7522e06b7bd8bff3b65be4aee5b31c"
    );
  });

  it("should correctly encode batch transaction data", async () => {
    const signer = givenConnectedProvider({ owner, chain });
    const data = [
      {
        target: "0xdeadbeefdeadbeefdeadbeefdeadbeefdeadbeef",
        data: "0xdeadbeef",
      },
      {
        target: "0x8ba1f109551bd432803012645ac136ddd64dba72",
        data: "0xcafebabe",
      },
    ] satisfies BatchUserOperationCallData;

    expect(await signer.account.encodeBatchExecute(data)).toMatchInlineSnapshot(
      '"0x18dfb3c7000000000000000000000000000000000000000000000000000000000000004000000000000000000000000000000000000000000000000000000000000000a00000000000000000000000000000000000000000000000000000000000000002000000000000000000000000deadbeefdeadbeefdeadbeefdeadbeefdeadbeef0000000000000000000000008ba1f109551bd432803012645ac136ddd64dba720000000000000000000000000000000000000000000000000000000000000002000000000000000000000000000000000000000000000000000000000000004000000000000000000000000000000000000000000000000000000000000000800000000000000000000000000000000000000000000000000000000000000004deadbeef000000000000000000000000000000000000000000000000000000000000000000000000000000000000000000000000000000000000000000000004cafebabe00000000000000000000000000000000000000000000000000000000"'
    );
  });

<<<<<<< HEAD
const givenConnectedProvider = ({
  owner,
  chain,
}: {
  owner: SmartAccountSigner;
  chain: Chain;
}) =>
  new SmartAccountProvider({
    rpcProvider: `${chain.rpcUrls.alchemy.http[0]}/${"test"}`,
    chain,
  }).connect((provider) => {
    const account = new SimpleSmartContractAccount({
      chain,
      owner,
      factoryAddress: getDefaultSimpleAccountFactoryAddress(chain),
      rpcClient: provider,
=======
  it("should correctly do base runtime validation when entrypoint are invalid", () => {
    expect(
      () =>
        new SimpleSmartContractAccount({
          entryPointAddress: 1 as unknown as Address,
          chain,
          owner,
          factoryAddress: "0xdeadbeefdeadbeefdeadbeefdeadbeefdeadbeef",
          rpcClient: "ALCHEMY_RPC_URL",
        })
    ).toThrowErrorMatchingInlineSnapshot(`
      "[
        {
          \\"code\\": \\"invalid_type\\",
          \\"expected\\": \\"string\\",
          \\"received\\": \\"number\\",
          \\"path\\": [
            \\"entryPointAddress\\"
          ],
          \\"message\\": \\"Expected string, received number\\"
        }
      ]"
    `);
  });

  it("should correctly do base runtime validation when multiple inputs are invalid", () => {
    expect(
      () =>
        new SimpleSmartContractAccount({
          entryPointAddress: 1 as unknown as Address,
          chain: "0x1" as unknown as Chain,
          owner,
          factoryAddress: "0xdeadbeefdeadbeefdeadbeefdeadbeefdeadbeef",
          rpcClient: "ALCHEMY_RPC_URL",
        })
    ).toThrowErrorMatchingInlineSnapshot(`
      "[
        {
          \\"code\\": \\"invalid_type\\",
          \\"expected\\": \\"string\\",
          \\"received\\": \\"number\\",
          \\"path\\": [
            \\"entryPointAddress\\"
          ],
          \\"message\\": \\"Expected string, received number\\"
        },
        {
          \\"code\\": \\"custom\\",
          \\"fatal\\": true,
          \\"path\\": [
            \\"chain\\"
          ],
          \\"message\\": \\"Invalid input\\"
        }
      ]"
    `);
  });

  it("should correctly use the account init code override", async () => {
    const account = new SimpleSmartContractAccount({
      chain: sepolia,
      owner: owner,
      factoryAddress: getDefaultSimpleAccountFactoryAddress(sepolia),
      rpcClient: `${sepolia.rpcUrls.alchemy.http[0]}/${"test"}`,
      // override the account address here so we don't have to resolve the address from the entrypoint
      accountAddress: "0x1234567890123456789012345678901234567890",
      initCode: "0xdeadbeef",
>>>>>>> 9229fb52
    });

    // @ts-expect-error this object is protected
    vi.spyOn(account.rpcProvider, "getBytecode").mockImplementation(() => {
      return Promise.resolve("0x");
    });

    const initCode = await account.getInitCode();
    expect(initCode).toMatchInlineSnapshot('"0xdeadbeef"');
  });

  const givenConnectedProvider = ({
    owner,
    chain,
  }: {
    owner: SmartAccountSigner;
    chain: Chain;
  }) =>
    new SmartAccountProvider({
      rpcProvider: `${chain.rpcUrls.alchemy.http[0]}/${"test"}`,
      chain,
    }).connect((provider) => {
      const account = new SimpleSmartContractAccount({
        chain,
        owner,
        factoryAddress: getDefaultSimpleAccountFactoryAddress(chain),
        rpcClient: provider,
      });

      account.getAddress = vi.fn(
        async () => "0xb856DBD4fA1A79a46D426f537455e7d3E79ab7c4"
      );

      return account;
    });
});<|MERGE_RESOLUTION|>--- conflicted
+++ resolved
@@ -45,24 +45,6 @@
     );
   });
 
-<<<<<<< HEAD
-const givenConnectedProvider = ({
-  owner,
-  chain,
-}: {
-  owner: SmartAccountSigner;
-  chain: Chain;
-}) =>
-  new SmartAccountProvider({
-    rpcProvider: `${chain.rpcUrls.alchemy.http[0]}/${"test"}`,
-    chain,
-  }).connect((provider) => {
-    const account = new SimpleSmartContractAccount({
-      chain,
-      owner,
-      factoryAddress: getDefaultSimpleAccountFactoryAddress(chain),
-      rpcClient: provider,
-=======
   it("should correctly do base runtime validation when entrypoint are invalid", () => {
     expect(
       () =>
@@ -130,7 +112,6 @@
       // override the account address here so we don't have to resolve the address from the entrypoint
       accountAddress: "0x1234567890123456789012345678901234567890",
       initCode: "0xdeadbeef",
->>>>>>> 9229fb52
     });
 
     // @ts-expect-error this object is protected
