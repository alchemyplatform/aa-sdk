import { Address } from "abitype/zod";
import { isHex, type Transport } from "viem";
import z from "zod";
import { createPublicErc4337ClientSchema } from "../client/schema.js";
import type { SupportedTransports } from "../client/types";
import { SignerSchema } from "../signer/schema.js";
import { ChainSchema } from "../utils/index.js";

export const createBaseSmartAccountParamsSchema = <
  TTransport extends SupportedTransports = Transport
>() =>
  z.object({
    rpcClient: z.union([
      z.string(),
      createPublicErc4337ClientSchema<TTransport>(),
    ]),
    factoryAddress: Address,
    owner: SignerSchema.optional(),
    entryPointAddress: Address.optional(),
    chain: ChainSchema,
<<<<<<< HEAD
    accountAddress: Address.optional().describe(
      "Optional override for the account address."
    ),
    initCode: z
      .string()
      .refine(isHex, "initCode must be a valid hex.")
      .optional()
      .describe("Optional override for the account init code."),
=======
    accountAddress: Address.optional(),
  });

export const SimpleSmartAccountParamsSchema = <
  TTransport extends SupportedTransports = Transport
>() =>
  createBaseSmartAccountParamsSchema<TTransport>().extend({
    owner: SignerSchema,
    index: z.bigint().optional(),
>>>>>>> 4a61e699
  });<|MERGE_RESOLUTION|>--- conflicted
+++ resolved
@@ -18,7 +18,6 @@
     owner: SignerSchema.optional(),
     entryPointAddress: Address.optional(),
     chain: ChainSchema,
-<<<<<<< HEAD
     accountAddress: Address.optional().describe(
       "Optional override for the account address."
     ),
@@ -27,8 +26,6 @@
       .refine(isHex, "initCode must be a valid hex.")
       .optional()
       .describe("Optional override for the account init code."),
-=======
-    accountAddress: Address.optional(),
   });
 
 export const SimpleSmartAccountParamsSchema = <
@@ -37,5 +34,4 @@
   createBaseSmartAccountParamsSchema<TTransport>().extend({
     owner: SignerSchema,
     index: z.bigint().optional(),
->>>>>>> 4a61e699
   });