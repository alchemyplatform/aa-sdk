export type { Abi } from "abitype";
export type { Address, HttpTransport } from "viem";
export * as chains from "viem/chains";

export { EntryPointAbi } from "./abis/EntryPointAbi.js";
export { SimpleAccountAbi } from "./abis/SimpleAccountAbi.js";
export { SimpleAccountFactoryAbi } from "./abis/SimpleAccountFactoryAbi.js";

export { BaseSmartContractAccount } from "./account/base.js";
export { createBaseSmartAccountParamsSchema } from "./account/schema.js";
export { SimpleSmartContractAccount } from "./account/simple.js";
export type * from "./account/types.js";
export type { BaseSmartAccountParams } from "./account/types.js";

export { LocalAccountSigner } from "./signer/local-account.js";
export { SignerSchema } from "./signer/schema.js";
export type { SmartAccountSigner } from "./signer/types.js";
export {
  verifyEIP6492Signature,
  wrapSignatureWith6492,
} from "./signer/utils.js";
export { WalletClientSigner } from "./signer/wallet-client.js";

export {
  createPublicErc4337Client,
  createPublicErc4337FromClient,
  erc4337ClientActions,
} from "./client/create-client.js";
export { createPublicErc4337ClientSchema } from "./client/schema.js";
export type * from "./client/types.js";

export {
  convertChainIdToCoinType,
  convertCoinTypeToChain,
  convertCoinTypeToChainId,
} from "./ens/utils.js";

export { SmartAccountProvider, noOpMiddleware } from "./provider/base.js";
<<<<<<< HEAD
=======
export {
  SmartAccountProviderOptsSchema,
  createSmartAccountProviderConfigSchema,
} from "./provider/schema.js";
>>>>>>> 9229fb52
export type * from "./provider/types.js";

export type * from "./types.js";
export type * from "./utils/index.js";
export {
  ChainSchema,
  asyncPipe,
  bigIntMax,
  bigIntPercent,
  deepHexlify,
  defineReadOnly,
  getChain,
  getDefaultEntryPointAddress,
  getDefaultSimpleAccountFactoryAddress,
  getUserOperationHash,
  resolveProperties,
} from "./utils/index.js";

export { Logger } from "./logger.js";
export type { LogLevel } from "./logger.js";<|MERGE_RESOLUTION|>--- conflicted
+++ resolved
@@ -36,13 +36,10 @@
 } from "./ens/utils.js";
 
 export { SmartAccountProvider, noOpMiddleware } from "./provider/base.js";
-<<<<<<< HEAD
-=======
 export {
   SmartAccountProviderOptsSchema,
   createSmartAccountProviderConfigSchema,
 } from "./provider/schema.js";
->>>>>>> 9229fb52
 export type * from "./provider/types.js";
 
 export type * from "./types.js";
