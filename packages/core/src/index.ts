--- conflicted
+++ resolved
@@ -14,15 +14,9 @@
   SimpleSmartAccountParams,
 } from "./account/simple.js";
 export type * from "./account/types.js";
-<<<<<<< HEAD
-export type { SmartAccountSigner } from "./signer/types.js";
-export { PrivateKeySigner } from "./signer/private-key.js";
-export { HdAccountSigner } from "./signer/hd-account.js";
-=======
 export { HdAccountSigner } from "./signer/hd-account.js";
 export { PrivateKeySigner } from "./signer/private-key.js";
 export type { SmartAccountSigner } from "./signer/types.js";
->>>>>>> be44f416
 
 export {
   createPublicErc4337Client,
