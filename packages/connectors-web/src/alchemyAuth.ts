<<<<<<< HEAD
import { createConnector } from "@wagmi/core";
import type { CreateConnectorFn } from "wagmi";
import { createWebAuthClient } from "@alchemy/signer-web";
import type {
  AuthClient,
  CreateTekStamperFn,
  CreateWebAuthnStamperFn,
} from "@alchemy/signer";
import type { Signer } from "@alchemy/signer";
import { getAddress, type Address, type EIP1193Provider } from "viem";
=======
import {
  createConnector,
  // type Connector,
} from "@wagmi/core";
import { createWebAuthClient } from "@alchemy/auth-web";
import type { AuthClient } from "@alchemy/auth";
import type { AuthSession } from "@alchemy/auth";
import type { Address } from "viem";
>>>>>>> bc7710ca

export interface AlchemyAuthOptions {
  /** Optional custom TEK stamper factory for power users / React Native */
  createTekStamper?: CreateTekStamperFn;
  /** Optional custom WebAuthn stamper factory for passkey authentication */
  createWebAuthnStamper?: CreateWebAuthnStamperFn;
  /** Session configuration bubbled straight to the signer */
  sessionConfig?: { expiryInSeconds?: number; sessionKey?: string };
  /** API key for authentication with Alchemy services */
  apiKey?: string;
  /** Optional ID for the iframe element used by Turnkey stamper. Defaults to "turnkey-iframe" */
  iframeElementId?: string;
  /** Optional ID for the container element that holds the iframe. Defaults to "turnkey-iframe-container" */
  iframeContainerId?: string;
}

alchemyAuth.type = "alchemy-auth" as const;

/**
 * Creates the Alchemy Auth connector for Wagmi.
 *
 * This function returns a connector factory via Wagmi's `createConnector`.
 *
 * Reference: Creating Connectors (Wagmi)
 *
 * @see https://wagmi.sh/dev/creating-connectors
 *
 * @param {AlchemyAuthOptions} options - Configuration for the connector
 * @param {string} [options.apiKey] - API key for authentication with Alchemy services
 * @param {string} [options.iframeElementId] - Optional ID for the iframe element used by Turnkey stamper
 * @param {string} [options.iframeContainerId] - Optional ID for the container element that holds the iframe
 * @returns {CreateConnectorFn} A Wagmi connector factory compatible with `createConfig`.
 */
export function alchemyAuth(options: AlchemyAuthOptions): CreateConnectorFn {
  const parameters = options;
  type Provider = EIP1193Provider;
  type Properties = {
    getAuthClient(): AuthClient;
    getAuthSession(): Promise<AuthSession>;
    setAuthSession(authSession: AuthSession): void;
  };

  // Shared instances
  let authSessionInstance: AuthSession | undefined;
  let authClientInstance: AuthClient | undefined;
  let currentChainId: number | undefined;

  return createConnector<Provider, Properties>((config) => ({
    id: "alchemyAuth",
    name: "Alchemy Auth",
    type: alchemyAuth.type,

    async setup() {
      // Optional function for running when the connector is first created.
      // For now, we don't need any specific setup logic
    },

    async connect({ chainId } = {}) {
      // Connection is handled through the auth flow (sendEmailOtp -> submitOtpCode)
      // This method is called by wagmi after authentication completes
<<<<<<< HEAD
      if (!signerInstance) {
        const error = new Error(
          "No signer available. Please authenticate first using sendEmailOtp and submitOtpCode, or loginWithOauth.",
=======
      if (!authSessionInstance) {
        // TODO(v5): Update error message to reflect different auth methods available.
        throw new Error(
          "No auth session available. Please authenticate first using sendEmailOtp and submitOtpCode.",
>>>>>>> bc7710ca
        );
        config.emitter.emit("error", { error });
        throw error;
      }

      const accounts = await this.getAccounts();
      if (accounts.length === 0) {
<<<<<<< HEAD
        const error = new Error("No accounts available from signer");
        config.emitter.emit("error", { error });
        throw error;
=======
        throw new Error("No accounts available from authSession");
>>>>>>> bc7710ca
      }

      const resolvedChainId = chainId ?? config.chains[0]?.id;
      if (!resolvedChainId) {
        const error = new Error(
          "No chain ID available. Please provide a chainId parameter or configure chains in your wagmi config.",
        );
        config.emitter.emit("error", { error });
        throw error;
      }

      currentChainId = resolvedChainId;

      return {
        accounts,
        chainId: resolvedChainId,
      };
    },

    async disconnect() {
<<<<<<< HEAD
      try {
        // Clean up instances
        if (signerInstance) {
          await signerInstance.disconnect();
        }
        signerInstance = undefined;
        authClientInstance = undefined;
        currentChainId = undefined;
      } catch (error) {
        // Log disconnect errors but don't throw to avoid breaking flow
        config.emitter.emit("error", { error: error as Error });
      }
=======
      // Clean up instances
      await authSessionInstance?.disconnect();
      authSessionInstance = undefined;
      authClientInstance = undefined;
      currentChainId = undefined;
>>>>>>> bc7710ca
    },

    async getAccounts(): Promise<readonly Address[]> {
      if (!authSessionInstance) {
        return [];
      }

<<<<<<< HEAD
      const address = getAddress(signerInstance.getAddress());
      return [address];
=======
      const address = authSessionInstance.getAddress();
      return [address as Address];
>>>>>>> bc7710ca
    },

    async getChainId() {
      // Return the currently connected chain, or fall back to first configured chain
      const resolvedChainId = currentChainId ?? config.chains[0]?.id;
      if (!resolvedChainId) {
        throw new Error(
          "No chain configured. Please configure chains in your wagmi config.",
        );
      }
      return resolvedChainId;
    },

    async getProvider(): Promise<Provider> {
      // TODO: Implement proper provider when Signer EIP-1193 support is available
      // For now, throw an error as the provider is not yet implemented
      throw new Error("Provider not implemented.");
    },

    async isAuthorized() {
      // Check if we have a valid authSession instance
      return authSessionInstance !== undefined;
    },

    async switchChain({ chainId }) {
      currentChainId = chainId;
      const targetChain = config.chains.find((chain) => chain.id === chainId);
      if (!targetChain) {
        throw new Error(`Chain with id ${chainId} not found in config`);
      }

<<<<<<< HEAD
      return targetChain;
=======
      // For now, just return a basic chain object
      // In the future, this should update the provider/auth session configuration
      return {
        id: chainId,
        name: `Chain ${chainId}`,
        nativeCurrency: { name: "ETH", symbol: "ETH", decimals: 18 },
        rpcUrls: { default: { http: [""] }, public: { http: [""] } },
      };
>>>>>>> bc7710ca
    },

    async onAccountsChanged(accounts) {
      // Handle account changes - for now just emit the accounts
      // In a full implementation, we might need to update internal state
      if (accounts.length === 0) {
        await this.disconnect();
      }
    },

    onChainChanged(chainId) {
      // Update the current chain ID when chain changes
      currentChainId = parseInt(chainId, 16);
    },

    async onConnect(connectInfo) {
      // Handle successful connection
      // This is typically called after authentication completes
      void connectInfo;
    },

    async onDisconnect(error) {
      // Handle disconnection
      await this.disconnect();
      if (error) {
        config.emitter.emit("error", { error });
      }
    },

    // Custom methods for Alchemy Auth
    getAuthClient() {
      // TODO: Expand this to support other auth methods (jwt, rpcUrl) when
      // AlchemyConnectionConfig pattern is adopted in future PR
      if (!parameters.apiKey) {
        const error = new Error(
          "Authentication required. Please configure the alchemyAuth connector with an apiKey.",
        );
        config.emitter.emit("error", { error });
        throw error;
      }

      if (!authClientInstance) {
        authClientInstance = createWebAuthClient({
          apiKey: parameters.apiKey!,
          iframeElementId: parameters.iframeElementId,
          iframeContainerId: parameters.iframeContainerId,
          createTekStamper: parameters.createTekStamper,
          createWebAuthnStamper: parameters.createWebAuthnStamper,
        });
      }
      return authClientInstance;
    },

    async getAuthSession() {
      if (!authSessionInstance) {
        throw new Error(
          "authSession not available. Please authenticate first.",
        );
      }
      return authSessionInstance;
    },

    setAuthSession(authSession: AuthSession) {
      authSessionInstance = authSession;
    },

    setSigner(signer: any) {
      // Store the signer instance for future use
      // For now, we'll just store it as part of the auth session or connector state
      // This method is called after successful authentication to provide the signer
      console.log("Signer set:", signer);
    },
  }));
}<|MERGE_RESOLUTION|>--- conflicted
+++ resolved
@@ -1,24 +1,13 @@
-<<<<<<< HEAD
 import { createConnector } from "@wagmi/core";
 import type { CreateConnectorFn } from "wagmi";
-import { createWebAuthClient } from "@alchemy/signer-web";
+import { createWebAuthClient } from "@alchemy/auth-web";
 import type {
   AuthClient,
+  AuthSession,
   CreateTekStamperFn,
   CreateWebAuthnStamperFn,
-} from "@alchemy/signer";
-import type { Signer } from "@alchemy/signer";
-import { getAddress, type Address, type EIP1193Provider } from "viem";
-=======
-import {
-  createConnector,
-  // type Connector,
-} from "@wagmi/core";
-import { createWebAuthClient } from "@alchemy/auth-web";
-import type { AuthClient } from "@alchemy/auth";
-import type { AuthSession } from "@alchemy/auth";
-import type { Address } from "viem";
->>>>>>> bc7710ca
+} from "@alchemy/auth";
+import { type Address, type EIP1193Provider } from "viem";
 
 export interface AlchemyAuthOptions {
   /** Optional custom TEK stamper factory for power users / React Native */
@@ -79,16 +68,10 @@
     async connect({ chainId } = {}) {
       // Connection is handled through the auth flow (sendEmailOtp -> submitOtpCode)
       // This method is called by wagmi after authentication completes
-<<<<<<< HEAD
-      if (!signerInstance) {
+      if (!authSessionInstance) {
+        // TODO(v5): Update error message to reflect different auth methods available.
         const error = new Error(
           "No signer available. Please authenticate first using sendEmailOtp and submitOtpCode, or loginWithOauth.",
-=======
-      if (!authSessionInstance) {
-        // TODO(v5): Update error message to reflect different auth methods available.
-        throw new Error(
-          "No auth session available. Please authenticate first using sendEmailOtp and submitOtpCode.",
->>>>>>> bc7710ca
         );
         config.emitter.emit("error", { error });
         throw error;
@@ -96,13 +79,7 @@
 
       const accounts = await this.getAccounts();
       if (accounts.length === 0) {
-<<<<<<< HEAD
-        const error = new Error("No accounts available from signer");
-        config.emitter.emit("error", { error });
-        throw error;
-=======
         throw new Error("No accounts available from authSession");
->>>>>>> bc7710ca
       }
 
       const resolvedChainId = chainId ?? config.chains[0]?.id;
@@ -123,26 +100,18 @@
     },
 
     async disconnect() {
-<<<<<<< HEAD
       try {
         // Clean up instances
-        if (signerInstance) {
-          await signerInstance.disconnect();
+        if (authSessionInstance) {
+          await authSessionInstance.disconnect();
         }
-        signerInstance = undefined;
+        authSessionInstance = undefined;
         authClientInstance = undefined;
         currentChainId = undefined;
       } catch (error) {
         // Log disconnect errors but don't throw to avoid breaking flow
         config.emitter.emit("error", { error: error as Error });
       }
-=======
-      // Clean up instances
-      await authSessionInstance?.disconnect();
-      authSessionInstance = undefined;
-      authClientInstance = undefined;
-      currentChainId = undefined;
->>>>>>> bc7710ca
     },
 
     async getAccounts(): Promise<readonly Address[]> {
@@ -150,13 +119,8 @@
         return [];
       }
 
-<<<<<<< HEAD
-      const address = getAddress(signerInstance.getAddress());
+      const address = authSessionInstance.getAddress();
       return [address];
-=======
-      const address = authSessionInstance.getAddress();
-      return [address as Address];
->>>>>>> bc7710ca
     },
 
     async getChainId() {
@@ -188,18 +152,7 @@
         throw new Error(`Chain with id ${chainId} not found in config`);
       }
 
-<<<<<<< HEAD
       return targetChain;
-=======
-      // For now, just return a basic chain object
-      // In the future, this should update the provider/auth session configuration
-      return {
-        id: chainId,
-        name: `Chain ${chainId}`,
-        nativeCurrency: { name: "ETH", symbol: "ETH", decimals: 18 },
-        rpcUrls: { default: { http: [""] }, public: { http: [""] } },
-      };
->>>>>>> bc7710ca
     },
 
     async onAccountsChanged(accounts) {
