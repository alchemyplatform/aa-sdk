import { createConnector } from "@wagmi/core";
import type { CreateConnectorFn } from "wagmi";
import {
  createWebAuthClient,
  type WebAuthClientParams,
} from "@alchemy/auth-web";
import type { AuthClient, AuthSession } from "@alchemy/auth";
import {
  createWalletClient,
  type Address,
  type Client,
  type EIP1193Provider,
} from "viem";
import {
  getStoredAuthSession,
  setStoredAuthSession,
  clearStoredAuthSession,
  getAuthStorageKey,
<<<<<<< HEAD
  isSessionExpired,
=======
>>>>>>> b30f7ed1
  type PersistedAuthSession,
} from "./store/authSessionStorage.js";

export interface AlchemyAuthOptions
  extends Pick<
    WebAuthClientParams,
    | "createTekStamper"
    | "createWebAuthnStamper"
    | "iframeElementId"
    | "iframeContainerId"
  > {
  /** API key for authentication with Alchemy services */
  // TODO: remove this once we use alchemy transport. Optional for now to avoid unnecessary errors.
  apiKey?: string;
}

alchemyAuth.type = "alchemy-auth" as const;

/**
 * Creates the Alchemy Auth connector for Wagmi.
 *
 * This function returns a connector factory via Wagmi's `createConnector`.
 *
 * Reference: Creating Connectors (Wagmi)
 *
 * @see https://wagmi.sh/dev/creating-connectors
 *
 * @param {AlchemyAuthOptions} options - Configuration for the connector
 * @param {string} [options.apiKey] - API key for authentication with Alchemy services
 * @param {string} [options.iframeElementId] - Optional ID for the iframe element used by Turnkey stamper
 * @param {string} [options.iframeContainerId] - Optional ID for the container element that holds the iframe
 * @param {CreateTekStamperFn} [options.createTekStamper] - Optional custom TEK stamper factory for React Native
 * @param {CreateWebAuthnStamperFn} [options.createWebAuthnStamper] - Optional custom WebAuthn stamper factory for passkey authentication
 * @returns {CreateConnectorFn} A Wagmi connector factory compatible with `createConfig`.
 */
export function alchemyAuth(options: AlchemyAuthOptions): CreateConnectorFn {
  type Provider = EIP1193Provider;
  type Properties = {
    getAuthClient(): AuthClient;
    getAuthSession(): Promise<AuthSession>;
    setAuthSession(authSession: AuthSession): void;
  };

  // Shared instances
  let authSessionInstance: AuthSession | undefined;
  let authClientInstance: AuthClient | undefined;
  let currentChainId: number | undefined;

  // Cache clients by chainId to avoid recreating them unnecessarily.
  let clients: Record<number, Client> = {};

  // Store reference to storage event listener for cleanup
  let storageEventListener: ((e: StorageEvent) => void) | undefined;

<<<<<<< HEAD
=======
  // Promise that tracks session restoration to prevent race conditions.
  // This ensures that if multiple methods (getProvider, isAuthorized, etc.)
  // are called before connect(), they all await the same restoration attempt
  // rather than triggering multiple concurrent tryResume() calls.
  // Returns true if the session was restored successfully, false if it was not.
  let resumePromise: Promise<boolean> | undefined;

>>>>>>> b30f7ed1
  return createConnector<Provider, Properties>((config) => {
    function assertNotNullish<T>(
      value: T,
      message: string,
    ): asserts value is NonNullable<T> {
      if (value == null) {
        const error = new Error(message);
        config.emitter.emit("error", { error });
        throw error;
      }
    }

    // Silent resume logic to try to restore auth session from storage
    async function tryResume(): Promise<boolean> {
      if (authSessionInstance) {
        return true;
      }

      try {
        const persisted = await getStoredAuthSession(config.storage);
        if (!persisted) {
          return false;
        }

        // Attempt to restore the auth session
        const client = getAuthClient();
        // Pass the auth session state directly to restoreAuthSession
        // The auth package will handle validation including expiration checks
        authSessionInstance = await client.restoreAuthSession(
          persisted.authSessionState,
        );

        if (authSessionInstance) {
          currentChainId = persisted.chainId;
          return true;
        }
      } catch (error) {
        // Error during restore - continue to cleanup
      }

      // Session was expired, invalid, or error occurred - clean up
      await clearStoredAuthSession(config.storage);
      return false;
    }

    // Helper to persist current auth session state
    async function persistAuthSession(chainId?: number): Promise<void> {
      if (!authSessionInstance) return;

      const resolvedChainId = chainId ?? currentChainId ?? config.chains[0]?.id;
      assertNotNullish(
        resolvedChainId,
        "No chain ID available for persisting auth session. Please ensure currentChainId is set or configure chains in your wagmi config.",
      );

      const toPersist: PersistedAuthSession = {
        version: 1,
        chainId: resolvedChainId,
<<<<<<< HEAD
        expirationDateMs: authSessionInstance.getExpirationDateMs(),
=======
>>>>>>> b30f7ed1
        authSessionState: authSessionInstance.getSerializedState(),
      };

      await setStoredAuthSession(config.storage, toPersist);
    }

    function getAuthClient(): AuthClient {
      // TODO: Expand this to support other auth methods (jwt, rpcUrl) when
      // AlchemyConnectionConfig pattern is adopted in future PR
      assertNotNullish(
        options.apiKey,
        "Authentication required. Please configure the alchemyAuth connector with an apiKey.",
      );

      if (!authClientInstance) {
        authClientInstance = createWebAuthClient({
          apiKey: options.apiKey!,
          iframeElementId: options.iframeElementId,
          iframeContainerId: options.iframeContainerId,
          createTekStamper: options.createTekStamper,
          createWebAuthnStamper: options.createWebAuthnStamper,
        });
      }
      return authClientInstance;
    }

<<<<<<< HEAD
=======
    // Helper to ensure session is restored before use
    async function ensureSession(): Promise<void> {
      if (authSessionInstance) return;

      if (resumePromise) {
        const restored = await resumePromise;
        if (!restored) {
          throw new Error(
            "No auth session available. Please authenticate first using sendEmailOtp/submitOtpCode or loginWithOauth.",
          );
        }
      } else {
        throw new Error(
          "No auth session available. Please authenticate first using sendEmailOtp/submitOtpCode or loginWithOauth.",
        );
      }
    }

>>>>>>> b30f7ed1
    return {
      id: "alchemyAuth",
      name: "Alchemy Auth",
      type: alchemyAuth.type,

      async setup() {
<<<<<<< HEAD
=======
        // Start session restoration early but don't await to avoid blocking setup
        resumePromise = tryResume();

>>>>>>> b30f7ed1
        // Set up cross-tab storage event handling for session synchronization
        // This ensures that when a user logs out in one tab, all other tabs
        // automatically disconnect to prevent stale authentication states
        if (typeof window !== "undefined" && !storageEventListener) {
          storageEventListener = (e: StorageEvent) => {
            // The storage event fires when localStorage is modified in other tabs
            // (it doesn't fire in the same tab that made the change)
            if (e.key?.endsWith(getAuthStorageKey()) && e.newValue === null) {
              // Our auth session was cleared in another tab - disconnect this tab too
              // This prevents scenarios where Tab A logs out but Tab B stays "connected"
              // with a stale session that would fail on actual usage
              void this.disconnect();
            }
          };

          window.addEventListener("storage", storageEventListener);
        }
      },

      async connect({ chainId, isReconnecting } = {}) {
<<<<<<< HEAD
        // Perform session restoration here if needed
        if (!authSessionInstance) {
          await tryResume();
        }

        assertNotNullish(
          authSessionInstance,
          "No auth session available. Please authenticate first using sendEmailOtp and submitOtpCode, or loginWithOauth.",
        );
=======
        // Ensure session is restored before connecting
        await ensureSession();

        // Only refresh persisted snapshot on explicit connects, not reconnects
        // During reconnection, we assume the persisted state is already current
        if (!isReconnecting) {
          try {
            await persistAuthSession();
          } catch (error) {
            console.warn(
              "Failed to update persisted session during connect:",
              error,
            );
            // Don't throw - persistence failure shouldn't break connection
          }
        }
>>>>>>> b30f7ed1

        // Only refresh persisted snapshot on explicit connects, not reconnects
        // During reconnection, we assume the persisted state is already current
        if (!isReconnecting) {
          try {
            await persistAuthSession();
          } catch (error) {
            console.warn(
              "Failed to update persisted session during connect:",
              error,
            );
            // Don't throw - persistence failure shouldn't break connection
          }
        }

        const accounts = await this.getAccounts();
        if (accounts.length === 0) {
          throw new Error("No accounts available from authSession");
        }

        // During reconnection, prioritize the persisted chain ID to maintain session consistency
        // For fresh connections, use the provided chainId parameter
        const resolvedChainId = isReconnecting
          ? (currentChainId ?? chainId ?? config.chains[0]?.id)
          : (chainId ?? currentChainId ?? config.chains[0]?.id);

        assertNotNullish(
          resolvedChainId,
          "No chain ID available. Please provide a chainId parameter or configure chains in your wagmi config.",
        );
        currentChainId = resolvedChainId;

        config.emitter.emit("connect", {
          chainId: resolvedChainId,
          accounts,
        });

        return {
          accounts,
          chainId: resolvedChainId,
        };
      },

      async disconnect() {
        try {
          // Clean up instances
          if (authSessionInstance) {
            await authSessionInstance.disconnect();
          }
        } catch (error) {
          // Log disconnect errors but don't throw to avoid breaking flow
          config.emitter.emit("error", { error: error as Error });
        } finally {
          // Always clean up state and storage, even if disconnect fails
          authSessionInstance = undefined;
          authClientInstance = undefined;
          currentChainId = undefined;
          clients = {};
<<<<<<< HEAD
=======
          resumePromise = undefined;
>>>>>>> b30f7ed1

          // Remove storage event listener to prevent memory leaks
          if (typeof window !== "undefined" && storageEventListener) {
            window.removeEventListener("storage", storageEventListener);
            storageEventListener = undefined;
          }

          // Clear persisted storage
          await clearStoredAuthSession(config.storage);
        }
        config.emitter.emit("disconnect");
      },

      async getAccounts(): Promise<readonly Address[]> {
        if (!authSessionInstance) {
          return [];
        }

        const address = authSessionInstance.getAddress();
        return [address];
      },

      async getChainId() {
        // Return the currently connected chain, or fall back to first configured chain
        const resolvedChainId = currentChainId ?? config.chains[0]?.id;
        assertNotNullish(
          resolvedChainId,
          "No chain configured. Please configure chains in your wagmi config.",
        );
        return resolvedChainId;
      },

      async getProvider() {
        await ensureSession();
        return authSessionInstance!.getProvider();
      },

      // This is optional, but called by `getConnectorClient`. See here: https://github.com/wevm/wagmi/blob/main/packages/core/src/actions/getConnectorClient.ts
      // This enables signing 7702 authorizations, since otherwise wagmi will build a client using the 1193 provider, which is unable to sign authorizations.
      async getClient(params = { chainId: undefined }): Promise<Client> {
        const chainId = params.chainId ?? currentChainId;
        assertNotNullish(chainId, "chainId is required to getClient");

        if (clients[chainId]) {
          return clients[chainId];
        }

        const chain = config.chains.find((chain) => chain.id === chainId);
        assertNotNullish(chain, `Chain with id ${chainId} not found in config`);

        const transport = config.transports?.[chainId];
        if (!transport) {
          throw new Error(
            `No transport found for chain with id ${chainId}. Please configure a transport in your wagmi config.`,
          );
        }

        await ensureSession();
        const account = authSessionInstance!.toViemLocalAccount();

        const client = createWalletClient({
          account,
          transport,
          chain,
        });

        clients[chainId] = client;

        return client;
      },

      async isAuthorized(): Promise<boolean> {
        if (authSessionInstance) {
          return true;
        }

<<<<<<< HEAD
        const stored = await getStoredAuthSession(config.storage);
        if (!stored) {
          return false;
        }

        // Check if the session has expired
        if (isSessionExpired(stored)) {
          // Clean up expired session
          await clearStoredAuthSession(config.storage);
          return false;
        }

        return true;
=======
        // If we have a resume promise, wait for it to complete
        if (resumePromise) {
          const restored = await resumePromise;
          if (restored) {
            return true;
          }
        }

        // Fallback to checking storage directly
        const stored = await getStoredAuthSession(config.storage);
        return !!stored;
>>>>>>> b30f7ed1
      },

      async switchChain({ chainId }) {
        currentChainId = chainId;
        const targetChain = config.chains.find((chain) => chain.id === chainId);
        assertNotNullish(
          targetChain,
          `Chain with id ${chainId} not found in config`,
        );

        // Persist the chain change if we have an active session
        try {
          await persistAuthSession(chainId);
        } catch (error) {
          console.warn("Failed to persist chain change:", error);
          // Don't throw - chain switch should still work even if persistence fails
        }

        config.emitter.emit("change", {
          chainId,
          accounts: await this.getAccounts(),
        });

        return targetChain;
      },

      async onAccountsChanged(accounts) {
        // Handle account changes - for now just emit the accounts
        // In a full implementation, we might need to update internal state
        if (accounts.length === 0) {
          await this.disconnect();
        }
      },

      onChainChanged(chainId) {
        // Update the current chain ID when chain changes
        currentChainId = parseInt(chainId, 16);
      },

      async onConnect(connectInfo) {
        // Handle successful connection
        // This is typically called after authentication completes
        void connectInfo;
      },

      async onDisconnect(error) {
        // Handle disconnection
        await this.disconnect();
        if (error) {
          config.emitter.emit("error", { error });
        }
      },

      // --- Custom methods for Alchemy Auth are defined below this comment ---
      getAuthClient,

      async getAuthSession() {
        await ensureSession();
        return authSessionInstance!;
      },

      setAuthSession(authSession: AuthSession) {
        authSessionInstance = authSession;
<<<<<<< HEAD
=======
        // Clear the resume promise since we now have a fresh session
        resumePromise = undefined;
>>>>>>> b30f7ed1

        // Persist session state immediately
        void persistAuthSession().catch((error) => {
          console.warn("Failed to persist auth session:", error);
          // Don't throw - persistence failure shouldn't break auth flow
        });
      },
    };
  });
}<|MERGE_RESOLUTION|>--- conflicted
+++ resolved
@@ -16,10 +16,6 @@
   setStoredAuthSession,
   clearStoredAuthSession,
   getAuthStorageKey,
-<<<<<<< HEAD
-  isSessionExpired,
-=======
->>>>>>> b30f7ed1
   type PersistedAuthSession,
 } from "./store/authSessionStorage.js";
 
@@ -74,16 +70,12 @@
   // Store reference to storage event listener for cleanup
   let storageEventListener: ((e: StorageEvent) => void) | undefined;
 
-<<<<<<< HEAD
-=======
   // Promise that tracks session restoration to prevent race conditions.
   // This ensures that if multiple methods (getProvider, isAuthorized, etc.)
   // are called before connect(), they all await the same restoration attempt
   // rather than triggering multiple concurrent tryResume() calls.
   // Returns true if the session was restored successfully, false if it was not.
   let resumePromise: Promise<boolean> | undefined;
-
->>>>>>> b30f7ed1
   return createConnector<Provider, Properties>((config) => {
     function assertNotNullish<T>(
       value: T,
@@ -142,10 +134,6 @@
       const toPersist: PersistedAuthSession = {
         version: 1,
         chainId: resolvedChainId,
-<<<<<<< HEAD
-        expirationDateMs: authSessionInstance.getExpirationDateMs(),
-=======
->>>>>>> b30f7ed1
         authSessionState: authSessionInstance.getSerializedState(),
       };
 
@@ -172,8 +160,6 @@
       return authClientInstance;
     }
 
-<<<<<<< HEAD
-=======
     // Helper to ensure session is restored before use
     async function ensureSession(): Promise<void> {
       if (authSessionInstance) return;
@@ -191,20 +177,14 @@
         );
       }
     }
-
->>>>>>> b30f7ed1
     return {
       id: "alchemyAuth",
       name: "Alchemy Auth",
       type: alchemyAuth.type,
 
       async setup() {
-<<<<<<< HEAD
-=======
         // Start session restoration early but don't await to avoid blocking setup
         resumePromise = tryResume();
-
->>>>>>> b30f7ed1
         // Set up cross-tab storage event handling for session synchronization
         // This ensures that when a user logs out in one tab, all other tabs
         // automatically disconnect to prevent stale authentication states
@@ -225,34 +205,8 @@
       },
 
       async connect({ chainId, isReconnecting } = {}) {
-<<<<<<< HEAD
-        // Perform session restoration here if needed
-        if (!authSessionInstance) {
-          await tryResume();
-        }
-
-        assertNotNullish(
-          authSessionInstance,
-          "No auth session available. Please authenticate first using sendEmailOtp and submitOtpCode, or loginWithOauth.",
-        );
-=======
         // Ensure session is restored before connecting
         await ensureSession();
-
-        // Only refresh persisted snapshot on explicit connects, not reconnects
-        // During reconnection, we assume the persisted state is already current
-        if (!isReconnecting) {
-          try {
-            await persistAuthSession();
-          } catch (error) {
-            console.warn(
-              "Failed to update persisted session during connect:",
-              error,
-            );
-            // Don't throw - persistence failure shouldn't break connection
-          }
-        }
->>>>>>> b30f7ed1
 
         // Only refresh persisted snapshot on explicit connects, not reconnects
         // During reconnection, we assume the persisted state is already current
@@ -311,10 +265,7 @@
           authClientInstance = undefined;
           currentChainId = undefined;
           clients = {};
-<<<<<<< HEAD
-=======
           resumePromise = undefined;
->>>>>>> b30f7ed1
 
           // Remove storage event listener to prevent memory leaks
           if (typeof window !== "undefined" && storageEventListener) {
@@ -391,21 +342,6 @@
           return true;
         }
 
-<<<<<<< HEAD
-        const stored = await getStoredAuthSession(config.storage);
-        if (!stored) {
-          return false;
-        }
-
-        // Check if the session has expired
-        if (isSessionExpired(stored)) {
-          // Clean up expired session
-          await clearStoredAuthSession(config.storage);
-          return false;
-        }
-
-        return true;
-=======
         // If we have a resume promise, wait for it to complete
         if (resumePromise) {
           const restored = await resumePromise;
@@ -417,7 +353,6 @@
         // Fallback to checking storage directly
         const stored = await getStoredAuthSession(config.storage);
         return !!stored;
->>>>>>> b30f7ed1
       },
 
       async switchChain({ chainId }) {
@@ -481,11 +416,8 @@
 
       setAuthSession(authSession: AuthSession) {
         authSessionInstance = authSession;
-<<<<<<< HEAD
-=======
         // Clear the resume promise since we now have a fresh session
         resumePromise = undefined;
->>>>>>> b30f7ed1
 
         // Persist session state immediately
         void persistAuthSession().catch((error) => {
