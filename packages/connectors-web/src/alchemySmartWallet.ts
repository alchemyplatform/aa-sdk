import { alchemyTransport, BaseError } from "@alchemy/common";
import {
  createEip1193Provider,
  createSmartWalletClient,
  type SmartWalletClientEip1193Provider,
} from "@alchemy/wallet-apis";
import { ALCHEMY_SMART_WALLET_CONNECTOR_TYPE } from "@alchemy/wagmi-core";
import { Emitter } from "@wagmi/core/internal";
import {
  createWalletClient,
  custom,
  type Account,
  type Address,
  type Chain,
  type EIP1193Provider,
  type ProviderConnectInfo,
  type Transport,
  type WalletClient,
  type Client,
} from "viem";
import { createConnector, type CreateConnectorFn } from "wagmi";

/** Options used to create the Alchemy Smart Wallet connector. */
export type AlchemySmartWalletOptions = {
  /** The base connector which will sign for the smart wallet. */
  ownerConnector: CreateConnectorFn;
  /** Paymaster policy ID to be used for gas sponsorship */
  policyId?: string;
  /** Paymaster policy IDs to be used for gas sponsorship */
  policyIds?: string[];
  /** API key for Alchemy authentication */
  apiKey?: string;
  /** JWT token for authentication */
  jwt?: string;
  /** Custom API URL (optional - defaults to Alchemy's API URL, but can be used to override the chain's Alchemy URL) */
  url?: string;
};

alchemySmartWallet.type = ALCHEMY_SMART_WALLET_CONNECTOR_TYPE;

type Provider = SmartWalletClientEip1193Provider;
type Properties = {
  readonly ownerConnector: ReturnType<CreateConnectorFn>;
};

type ConnectResult = {
  accounts: Address[];
  chainId: number;
};

type ChangeEvent = {
  chainId?: number;
  accounts?: Address[];
};

/**
 * Creates a Wagmi connector that uses Alchemy's Wallet API to perform actions
 * using a smart account. It wraps a base connector and uses it to sign
 * transactions.
 *
 * @param {AlchemySmartWalletOptions} options - The options for the Alchemy Smart Wallet connector.
 * @param {CreateConnectorFn} options.innerConnector - The base connector to use to sign transactions.
 * @param {string} options.apiKey - The API key to use to authenticate with Alchemy.
 * @param {string} options.jwt - The JWT to use to authenticate with Alchemy.
 * @param {string} options.url - Custom RPC URL (optional - defaults to Alchemy's API URL, but can be used to override the chain's Alchemy URL)
 * @returns {CreateConnectorFn} The Alchemy Smart Wallet connector, which can be passed to Wagmi's `createConfig`.
 */
export function alchemySmartWallet(
  options: AlchemySmartWalletOptions,
): CreateConnectorFn<Provider, Properties> {
  return createConnector((config) => {
    // `config` contains an event emitter that all of Wagmi listens to. Don't
    // let the inner connector get its hands on it: we want to fully encapsulate
    // the inner connector so it doesn't affect global state. Note that the uid
    // doesn't matter since this emitter is internal to this connector instance.
    const innerEmitter = new Emitter("inner-uid");
    const innerConnector = options.ownerConnector({
      ...config,
      emitter: innerEmitter,
    });

    /*
     * We'll return this useless provider when the smart wallet connector is not
     * connected. We need to return _something_ in response to `getProvider`
     * even when not connected, or Wagmi will skip over this connector.
     *
     * TODO: Should we return the same provider instance every time, with that
     * instance being a proxy object routing to either this or the real provider
     * if it exists? We would need to do that if Wagmi held on to a provider
     * that it first got during initialization. It doesn't seem to do that
     * today, but what if it changed behavior?
     */
    const loggedOutProvider: Provider = {
      on: () => {},
      removeListener: () => {},
      request: async (requestParams) => {
        if (requestParams.method === "eth_accounts") {
          return [] as any;
        }
        const baseProvider = (await innerConnector.getProvider()) as any;
        return baseProvider.request(requestParams);
      },
    };

    const transport = alchemyTransport({
      apiKey: options.apiKey,
      jwt: options.jwt,
      url: options.url ?? "https://api.g.alchemy.com/v2",
    });
    let providerPromise: Promise<SmartWalletClientEip1193Provider> | undefined;
    let currentChainId: number | undefined;
    let currentInnerAccount: Address | undefined;

    const resetState = (): void => {
      providerPromise = undefined;
      currentChainId = undefined;
      currentInnerAccount = undefined;
      clients = {};
    };

    const getSignerClient = async (
      chain: Chain,
    ): Promise<WalletClient<Transport, Chain, Account>> => {
      // Try to get a wallet client from the inner connector, otherwise create
      // one from its provider.
      if (innerConnector.getClient) {
        const client = await innerConnector.getClient({
          chainId: currentChainId,
        });
        if ("signMessage" in client) {
          // Assume that a client which has `signMessage` is a wallet client.
          return client as WalletClient<Transport, Chain, Account>;
        }
      }
      const innerAccounts = await innerConnector.getAccounts();
      if (innerAccounts.length === 0) {
        throw new BaseError("No accounts found in base connector");
      }
      const signerAddress = innerAccounts[0];
      const provider = (await innerConnector.getProvider()) as EIP1193Provider;
      const signer = createWalletClient({
        account: signerAddress,
        chain,
        transport: custom(provider),
      });
      return signer;
    };

    const createProvider =
      async (): Promise<SmartWalletClientEip1193Provider> => {
        const chainId = await innerConnector.getChainId();
        const chain = getChainFromConfig(config, chainId);
        const signer = await getSignerClient(chain);

        return createEip1193Provider(
          {
            signer,
<<<<<<< HEAD
            transport,
=======
            transport: alchemyTransport({
              apiKey: options.apiKey,
              jwt: options.jwt,
              url: options.url ?? "https://api.g.alchemy.com/v2",
            }),
>>>>>>> 5cbcca26
            chain,
            policyId: options.policyId,
            policyIds: options.policyIds,
          },
<<<<<<< HEAD
=======
          // TODO(v5): support other account params
          // https://app.asana.com/1/1129441638109975/project/1210112085973163/task/1211568982181252
>>>>>>> 5cbcca26
          {
            accountType: "7702",
          },
        );
      };

    const initializeSmartWalletClient = async (): Promise<void> => {
      providerPromise = createProvider();
      const provider = await providerPromise;
      const innerAccounts = await innerConnector.getAccounts();
      if (innerAccounts.length === 0) {
        throw new BaseError("No accounts found in owner connector");
      }
      const chainId = await provider.request({ method: "eth_chainId" });
      currentChainId = +chainId;
      currentInnerAccount = innerAccounts[0];
    };

    // A trivial function, but gives a name to indicate how the promise is used.
    const getProviderIfConnected = async (): Promise<
      SmartWalletClientEip1193Provider | undefined
    > => {
      return providerPromise;
    };

    const getAccounts = async (): Promise<Address[]> => {
      const provider = await getProviderIfConnected();
      if (!provider) {
        return [];
      }
      return provider.request({ method: "eth_accounts" });
    };

    // TODO: to be robust, we should have handling for additional updates
    // occurring while a previous update is still in progress.

    // The following "outer" functions update this connector's state without
    // touching the inner connector. This lets us reuse logic between when a
    // change is triggered externally (in which case we need to notify the inner
    // connector) vs when it's triggered by the inner connector itself (in which
    // case we don't).

    /**
     * Handles a change event for this connector, emitting its own change event after updating its state.
     *
     * @param {ChangeEvent} event - The change event.
     * @returns {Promise<void>} A promise that resolves when the change event has been handled.
     */
    const outerHandleChange = async ({
      chainId,
      accounts,
    }: ChangeEvent): Promise<void> => {
      const innerAccount = accounts?.[0];
      const chainIdChanged = chainId !== currentChainId;
      const innerAccountChanged = innerAccount !== currentInnerAccount;
      if (!chainIdChanged && !innerAccountChanged) {
        return;
      }
      currentChainId = chainId;
      currentInnerAccount = innerAccount;
      try {
        await initializeSmartWalletClient();
      } catch (error) {
        resetState();
        throw error;
      }
      config.emitter.emit("change", {
        ...(chainIdChanged && { chainId }),
        ...(innerAccountChanged && { accounts: await getAccounts() }),
      });
    };

    /**
     * Handles connecting to a chain for this connector without touching the inner
     * connector.
     *
     * @param {number} chainId - The chain ID to connect to.
     * @returns {ConnectResult} The smart account address and chain ID.
     */
    const outerConnect = async (chainId: number): Promise<ConnectResult> => {
      resetState();
      await initializeSmartWalletClient();
      const accounts = await getAccounts();
      config.emitter.emit("connect", { chainId, accounts });
      return { accounts, chainId };
    };

    /**
     * Handles disconnection of this connector without touching the inner
     * connector.
     */
    const outerDisconnect = (): void => {
      resetState();
      config.emitter.emit("disconnect");
    };

    /**
     * Handles switching the chain for this connector without touching the inner
     * connector.
     *
     * @param {number} chainId - The chain ID to switch to.
     */
    const outerSwitchChain = async (chainId: number): Promise<void> => {
      await outerHandleChange({ chainId });
    };

    innerEmitter.on("connect", (params) => {
      // The inner connector may emit a connect event while we're already
      // connected. If so, we should emit a change event instead.
      const connectResult = params as any as ConnectResult;
      // TODO: if we add more robust handling around simultaneous updates, we
      // should modify this check for connected status.
      if (currentInnerAccount != null) {
        outerHandleChange(connectResult);
      } else {
        outerConnect(connectResult.chainId);
      }
    });
    innerEmitter.on("disconnect", outerDisconnect);
    innerEmitter.on("change", (event) => {
      outerHandleChange(event as any as ChangeEvent);
    });

    // Cache clients by chainId to avoid recreating them unnecessarily.
    let clients: Record<number, Client> = {};

    return {
      id: `alchemySmartWallet:${innerConnector.id}`,
      name: "Alchemy Smart Wallet",
      type: alchemySmartWallet.type,
      ownerConnector: innerConnector,

      async setup(): Promise<void> {
        await innerConnector.setup?.();
      },

      async connect(params): Promise<ConnectResult> {
        const { chainId } = await innerConnector.connect(params);
        return outerConnect(chainId);
      },

      async disconnect(): Promise<void> {
        await innerConnector.disconnect?.();
        outerDisconnect();
      },

      getAccounts,

      async getChainId(): Promise<number> {
        return innerConnector.getChainId();
      },

      async getProvider(): Promise<Provider> {
        const provider = await getProviderIfConnected();
        return provider ?? loggedOutProvider;
      },

      // We need to implement this so that we can check if the client is an alchemy smart
      // wallet client, otherwise wagmi will init clients w/ the name "Connector Client",
      // then we have no way to check in wagmi actions if it's an alchemy smart wallet
      // client or not. It's also necessary to call certain client actions that are
      // not implemented on the provider (i.e. `prepareCalls` & `signPreparedCalls`).
      async getClient() {
        if (!currentChainId) {
          throw new BaseError("No chain ID set");
        }

        if (clients[currentChainId]) {
          return clients[currentChainId];
        }

        const [account] = await getAccounts();
        const chain = getChainFromConfig(config, currentChainId);
        const client = createSmartWalletClient({
          account,
          chain,
          transport,
          signer: await getSignerClient(chain),
          policyId: options.policyId,
          policyIds: options.policyIds,
        });
        clients[currentChainId] = client;
        return client;
      },

      async isAuthorized(): Promise<boolean> {
        return innerConnector.isAuthorized();
      },

      async switchChain(params): Promise<Chain> {
        const { chainId } = params;
        const baseChain = await innerConnector.switchChain?.(params);
        const chain = baseChain ?? getChainFromConfig(config, chainId);
        await outerSwitchChain(chainId);
        return chain;
      },

      onAccountsChanged(accounts): void {
        innerConnector.onAccountsChanged(accounts);
      },

      onChainChanged(chain: string): void {
        innerConnector.onChainChanged(chain);
      },

      onConnect(connectInfo: ProviderConnectInfo): void {
        innerConnector.onConnect?.(connectInfo);
      },

      onDisconnect(): void {
        innerConnector.onDisconnect?.();
      },
    };
  });
}

function getChainFromConfig(
  { chains }: Parameters<CreateConnectorFn>[0],
  chainId: number,
): Chain {
  if (chains.length === 0) {
    throw new BaseError("Config must contain at least one chain");
  }
  const chain = chains.find((chain) => chain.id === chainId);
  if (!chain) {
    throw new BaseError(`Chain with id ${chainId} not found in config`);
  }
  return chain;
}<|MERGE_RESOLUTION|>--- conflicted
+++ resolved
@@ -155,24 +155,13 @@
         return createEip1193Provider(
           {
             signer,
-<<<<<<< HEAD
             transport,
-=======
-            transport: alchemyTransport({
-              apiKey: options.apiKey,
-              jwt: options.jwt,
-              url: options.url ?? "https://api.g.alchemy.com/v2",
-            }),
->>>>>>> 5cbcca26
             chain,
             policyId: options.policyId,
             policyIds: options.policyIds,
           },
-<<<<<<< HEAD
-=======
           // TODO(v5): support other account params
           // https://app.asana.com/1/1129441638109975/project/1210112085973163/task/1211568982181252
->>>>>>> 5cbcca26
           {
             accountType: "7702",
           },
