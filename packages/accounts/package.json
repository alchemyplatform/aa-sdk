{
  "name": "@alchemy/aa-accounts",
<<<<<<< HEAD
  "version": "1.0.0",
  "description": "A collection of ERC-4337 compliant smart account interfaces",
=======
  "version": "1.2.0",
  "description": "A collection of ERC-4337 compliant smart contract account interfaces",
>>>>>>> 9a7c4a82
  "author": "Alchemy",
  "license": "MIT",
  "private": false,
  "type": "module",
  "main": "./dist/cjs/index.js",
  "module": "./dist/esm/index.js",
  "types": "./dist/types/index.d.ts",
  "typings": "./dist/types/index.d.ts",
  "sideEffects": false,
  "files": [
    "dist",
    "src/**/*.ts",
    "!dist/**/*.tsbuildinfo",
    "!vitest.config.ts",
    "!.env",
    "!src/**/*.test.ts",
    "!src/__tests__/**/*"
  ],
  "exports": {
    ".": {
      "types": "./dist/types/index.d.ts",
      "import": "./dist/esm/index.js",
      "default": "./dist/cjs/index.js"
    },
    "./package.json": "./package.json"
  },
  "scripts": {
    "build": "yarn clean && yarn build:cjs && yarn build:esm && yarn build:types",
    "build:cjs": "tsc --project tsconfig.build.json --module commonjs --outDir ./dist/cjs --removeComments --verbatimModuleSyntax false && echo > ./dist/cjs/package.json '{\"type\":\"commonjs\"}'",
    "build:esm": "tsc --project tsconfig.build.json --module es2015 --outDir ./dist/esm --removeComments && echo > ./dist/esm/package.json '{\"type\":\"module\"}'",
    "build:types": "tsc --project tsconfig.build.json --module esnext --declarationDir ./dist/types --emitDeclarationOnly --declaration --declarationMap",
    "clean": "rm -rf ./dist",
    "test": "vitest",
    "test:run": "vitest run",
    "test:run-e2e": "vitest run --config vitest.config.e2e.ts"
  },
  "devDependencies": {
    "@alchemy/aa-alchemy": "^1.2.0",
    "@alchemy/aa-core": "^1.0.0",
    "typescript": "^5.0.4",
    "typescript-template": "*",
    "vitest": "^0.31.0"
  },
  "publishConfig": {
    "access": "public",
    "registry": "https://registry.npmjs.org/"
  },
  "repository": {
    "type": "git",
    "url": "git+https://github.com/alchemyplatform/aa-sdk.git"
  },
  "bugs": {
    "url": "https://github.com/alchemyplatform/aa-sdk/issues"
  },
  "homepage": "https://github.com/alchemyplatform/aa-sdk#readme",
  "gitHead": "ee46e8bb857de3b631044fa70714ea706d9e317d",
  "dependencies": {
    "@alchemy/aa-core": "^1.2.0",
    "viem": "^1.16.2"
  }
}<|MERGE_RESOLUTION|>--- conflicted
+++ resolved
@@ -1,12 +1,7 @@
 {
   "name": "@alchemy/aa-accounts",
-<<<<<<< HEAD
-  "version": "1.0.0",
-  "description": "A collection of ERC-4337 compliant smart account interfaces",
-=======
   "version": "1.2.0",
   "description": "A collection of ERC-4337 compliant smart contract account interfaces",
->>>>>>> 9a7c4a82
   "author": "Alchemy",
   "license": "MIT",
   "private": false,
