{
  "name": "@alchemy/aa-accounts",
  "version": "0.1.0-alpha.14",
  "description": "A collection of ERC-4337 compliant smart contract account interfaces",
  "author": "Alchemy",
  "license": "MIT",
  "private": false,
  "type": "module",
  "main": "./dist/cjs/index.js",
  "module": "./dist/esm/index.js",
  "types": "./dist/types/index.d.ts",
  "typings": "./dist/types/index.d.ts",
  "sideEffects": false,
  "files": [
    "dist",
    "src/**/*.ts",
    "!dist/**/*.tsbuildinfo",
    "!vitest.config.ts",
    "!.env",
    "!src/**/*.test.ts",
    "!src/__tests__/**/*"
  ],
  "exports": {
    ".": {
      "types": "./dist/types/index.d.ts",
      "import": "./dist/esm/index.js",
      "default": "./dist/cjs/index.js"
    },
    "./package.json": "./package.json"
  },
  "scripts": {
    "build": "yarn clean && yarn build:cjs && yarn build:esm && yarn build:types",
    "build:cjs": "tsc --project tsconfig.build.json --module commonjs --outDir ./dist/cjs --removeComments --verbatimModuleSyntax false && echo > ./dist/cjs/package.json '{\"type\":\"commonjs\"}'",
    "build:esm": "tsc --project tsconfig.build.json --module es2015 --outDir ./dist/esm --removeComments && echo > ./dist/esm/package.json '{\"type\":\"module\"}'",
    "build:types": "tsc --project tsconfig.build.json --module esnext --declarationDir ./dist/types --emitDeclarationOnly --declaration --declarationMap",
    "clean": "rm -rf ./dist",
    "test": "vitest",
    "test:run": "vitest run"
  },
  "devDependencies": {
<<<<<<< HEAD
    "@alchemy/aa-core": "^0.1.0-alpha.12",
=======
    "@alchemy/aa-core": "^0.1.0-alpha.14",
>>>>>>> 5b67970b
    "typescript": "^5.0.4",
    "typescript-template": "*",
    "viem": "^1.1.7",
    "vitest": "^0.31.0"
  },
  "peerDependencies": {
    "@alchemy/aa-core": "^0.1.0-alpha.1",
    "viem": "^1.1.7"
  },
  "publishConfig": {
    "access": "public",
    "registry": "https://registry.npmjs.org/"
  },
  "repository": {
    "type": "git",
    "url": "git+https://github.com/alchemyplatform/aa-sdk.git"
  },
  "bugs": {
    "url": "https://github.com/alchemyplatform/aa-sdk/issues"
  },
  "homepage": "https://github.com/alchemyplatform/aa-sdk#readme",
  "gitHead": "ee46e8bb857de3b631044fa70714ea706d9e317d"
}<|MERGE_RESOLUTION|>--- conflicted
+++ resolved
@@ -38,11 +38,7 @@
     "test:run": "vitest run"
   },
   "devDependencies": {
-<<<<<<< HEAD
-    "@alchemy/aa-core": "^0.1.0-alpha.12",
-=======
     "@alchemy/aa-core": "^0.1.0-alpha.14",
->>>>>>> 5b67970b
     "typescript": "^5.0.4",
     "typescript-template": "*",
     "viem": "^1.1.7",
