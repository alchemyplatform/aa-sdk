{
  "name": "@alchemy/aa-accounts",
  "version": "0.1.0",
  "description": "A collection of ERC-4337 compliant smart contract account interfaces",
  "author": "Alchemy",
  "license": "MIT",
  "private": false,
  "type": "module",
  "main": "./dist/cjs/index.js",
  "module": "./dist/esm/index.js",
  "types": "./dist/types/index.d.ts",
  "typings": "./dist/types/index.d.ts",
  "sideEffects": false,
  "files": [
    "dist",
    "src/**/*.ts",
    "!dist/**/*.tsbuildinfo",
    "!vitest.config.ts",
    "!.env",
    "!src/**/*.test.ts",
    "!src/__tests__/**/*"
  ],
  "exports": {
    ".": {
      "types": "./dist/types/index.d.ts",
      "import": "./dist/esm/index.js",
      "default": "./dist/cjs/index.js"
    },
    "./package.json": "./package.json"
  },
  "scripts": {
    "build": "yarn clean && yarn build:cjs && yarn build:esm && yarn build:types",
    "build:cjs": "tsc --project tsconfig.build.json --module commonjs --outDir ./dist/cjs --removeComments --verbatimModuleSyntax false && echo > ./dist/cjs/package.json '{\"type\":\"commonjs\"}'",
    "build:esm": "tsc --project tsconfig.build.json --module es2015 --outDir ./dist/esm --removeComments && echo > ./dist/esm/package.json '{\"type\":\"module\"}'",
    "build:types": "tsc --project tsconfig.build.json --module esnext --declarationDir ./dist/types --emitDeclarationOnly --declaration --declarationMap",
    "clean": "rm -rf ./dist",
    "test": "vitest",
    "test:run": "vitest run",
    "test:run-e2e": "vitest run --config vitest.config.e2e.ts"
  },
  "devDependencies": {
    "@alchemy/aa-core": "^0.1.0",
    "typescript": "^5.0.4",
    "typescript-template": "*",
    "vitest": "^0.31.0"
  },
  "publishConfig": {
    "access": "public",
    "registry": "https://registry.npmjs.org/"
  },
  "repository": {
    "type": "git",
    "url": "git+https://github.com/alchemyplatform/aa-sdk.git"
  },
  "bugs": {
    "url": "https://github.com/alchemyplatform/aa-sdk/issues"
  },
  "homepage": "https://github.com/alchemyplatform/aa-sdk#readme",
  "gitHead": "ee46e8bb857de3b631044fa70714ea706d9e317d",
  "dependencies": {
<<<<<<< HEAD
=======
    "@alchemy/aa-core": "^0.1.0",
>>>>>>> 5db2d486
    "viem": "^1.16.2"
  }
}<|MERGE_RESOLUTION|>--- conflicted
+++ resolved
@@ -58,10 +58,7 @@
   "homepage": "https://github.com/alchemyplatform/aa-sdk#readme",
   "gitHead": "ee46e8bb857de3b631044fa70714ea706d9e317d",
   "dependencies": {
-<<<<<<< HEAD
-=======
     "@alchemy/aa-core": "^0.1.0",
->>>>>>> 5db2d486
     "viem": "^1.16.2"
   }
 }