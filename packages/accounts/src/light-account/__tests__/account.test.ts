import {
  LocalAccountSigner,
  SmartAccountProvider,
  type Address,
  type BatchUserOperationCallData,
  type SmartAccountSigner,
} from "@alchemy/aa-core";
import { polygonMumbai, type Chain } from "viem/chains";
import { describe, it } from "vitest";
import { LightSmartContractAccount } from "../account.js";
import { getDefaultLightAccountFactoryAddress } from "../utils.js";

describe("Light Account Tests", () => {
  const dummyMnemonic =
    "test test test test test test test test test test test test";
  const owner: SmartAccountSigner =
    LocalAccountSigner.mnemonicToAccountSigner(dummyMnemonic);
  const chain = polygonMumbai;

  it("should correctly sign the message", async () => {
    const signer = givenConnectedProvider({ owner, chain });
    expect(
      await signer.signMessage(
        "0xa70d0af2ebb03a44dcd0714a8724f622e3ab876d0aa312f0ee04823285d6fb1b"
      )
    ).toBe(
      "0x33b1b0d34ba3252cd8abac8147dc08a6e14a6319462456a34468dd5713e38dda3a43988460011af94b30fa3efefcf9d0da7d7522e06b7bd8bff3b65be4aee5b31c"
    );
  });

  it("should correctly sign typed data", async () => {
    const signer = givenConnectedProvider({ owner, chain });
    expect(
      await signer.signTypedData({
        types: {
          Request: [{ name: "hello", type: "string" }],
        },
        primaryType: "Request",
        message: {
          hello: "world",
        },
      })
    ).toBe(
      "0xda1aeed13916d5723579f26cb9116155945d3581d642c38d8e2bce9fc969014f3eb599fa375df3d6e8181c8f04db64819186ac44cf5fd2bdd90e9f8543c579461b"
    );
  });

  it("should correctly encode transferOwnership data", async () => {
    expect(
      LightSmartContractAccount.encodeTransferOwnership(
        "0xdeadbeefdeadbeefdeadbeefdeadbeefdeadbeef"
      )
    ).toBe(
      "0xf2fde38b000000000000000000000000deadbeefdeadbeefdeadbeefdeadbeefdeadbeef"
    );
  });

  it("should correctly encode batch transaction data", async () => {
    const signer = givenConnectedProvider({ owner, chain });
    const data = [
      {
        target: "0xdeadbeefdeadbeefdeadbeefdeadbeefdeadbeef",
        data: "0xdeadbeef",
      },
      {
        target: "0x8ba1f109551bd432803012645ac136ddd64dba72",
        data: "0xcafebabe",
      },
    ] satisfies BatchUserOperationCallData;

    expect(await signer.account.encodeBatchExecute(data)).toMatchInlineSnapshot(
      '"0x18dfb3c7000000000000000000000000000000000000000000000000000000000000004000000000000000000000000000000000000000000000000000000000000000a00000000000000000000000000000000000000000000000000000000000000002000000000000000000000000deadbeefdeadbeefdeadbeefdeadbeefdeadbeef0000000000000000000000008ba1f109551bd432803012645ac136ddd64dba720000000000000000000000000000000000000000000000000000000000000002000000000000000000000000000000000000000000000000000000000000004000000000000000000000000000000000000000000000000000000000000000800000000000000000000000000000000000000000000000000000000000000004deadbeef000000000000000000000000000000000000000000000000000000000000000000000000000000000000000000000000000000000000000000000004cafebabe00000000000000000000000000000000000000000000000000000000"'
    );
  });
});

const givenConnectedProvider = ({
  owner,
  chain,
}: {
  owner: SmartAccountSigner;
  chain: Chain;
}) => {
<<<<<<< HEAD
  const dummyEntryPointAddress =
    "0x1234567890123456789012345678901234567890" as Address;

=======
>>>>>>> 9229fb52
  return new SmartAccountProvider({
    rpcProvider: `${chain.rpcUrls.alchemy.http[0]}/${"test"}`,
    chain,
  }).connect((provider) => {
    const account = new LightSmartContractAccount({
<<<<<<< HEAD
      entryPointAddress: dummyEntryPointAddress,
=======
>>>>>>> 9229fb52
      chain,
      owner,
      factoryAddress: getDefaultLightAccountFactoryAddress(chain),
      rpcClient: provider,
    });

    account.getAddress = vi.fn(
      async () => "0xb856DBD4fA1A79a46D426f537455e7d3E79ab7c4"
    );

    return account;
  });
};<|MERGE_RESOLUTION|>--- conflicted
+++ resolved
@@ -81,21 +81,11 @@
   owner: SmartAccountSigner;
   chain: Chain;
 }) => {
-<<<<<<< HEAD
-  const dummyEntryPointAddress =
-    "0x1234567890123456789012345678901234567890" as Address;
-
-=======
->>>>>>> 9229fb52
   return new SmartAccountProvider({
     rpcProvider: `${chain.rpcUrls.alchemy.http[0]}/${"test"}`,
     chain,
   }).connect((provider) => {
     const account = new LightSmartContractAccount({
-<<<<<<< HEAD
-      entryPointAddress: dummyEntryPointAddress,
-=======
->>>>>>> 9229fb52
       chain,
       owner,
       factoryAddress: getDefaultLightAccountFactoryAddress(chain),
