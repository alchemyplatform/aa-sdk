--- conflicted
+++ resolved
@@ -278,7 +278,21 @@
     });
   }
 
-<<<<<<< HEAD
+  /**
+   * Signs an EIP-7702 authorization.
+   *
+   * @param {Authorization<number, false>} params - The authorization parameters containing the chain ID, nonce, and address
+   * @returns {Promise<Authorization, number, true>} A promise that resolves to the signed authorization with signature components
+   *
+   * @example
+   * ```ts twoslash
+   * const authorization = await authSession.signAuthorization({
+   *   chainId: 1,
+   *   nonce: 123,
+   *   address: "0x1234567890123456789012345678901234567890"
+   * });
+   * ```
+   */
   public async signAuthorization(
     params: Authorization<number, false>,
   ): Promise<Authorization<number, true>> {
@@ -297,7 +311,6 @@
     };
   }
 
-=======
   /**
    * Lists all available authentication methods for this user.
    *
@@ -305,7 +318,6 @@
    *
    * @returns {Promise<AuthMethods>} A promise that resolves to the available auth methods
    */
->>>>>>> c595f72f
   public async listAuthMethods(): Promise<AuthMethods> {
     this.throwIfDisconnected();
     return notImplemented();
