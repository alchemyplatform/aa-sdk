import { describe, it, expect, vi, beforeEach } from "vitest";
import { AuthClient } from "../src/authClient.js";
import { AuthSession } from "../src/authSession.js";
import type {
  AuthSessionState,
  User,
  CreateTekStamperFn,
  CreateWebAuthnStamperFn,
  HandleOauthFlowFn,
} from "../src/types.js";
import { DEFAULT_SESSION_EXPIRATION_MS } from "../src/utils.js";
import type { SignerHttpSchema } from "@alchemy/aa-infra";
import type { AlchemyRestClient } from "@alchemy/common";
import { TurnkeyClient } from "@turnkey/http";
<<<<<<< HEAD
=======
import * as utils from "../src/utils.js";

// Mock getWebAuthnAttestationInternal
vi.spyOn(utils, "getWebAuthnAttestationInternal");
>>>>>>> eb32944d

describe("AuthClient", () => {
  let authClient: AuthClient;
  let mockCreateTekStamper: CreateTekStamperFn;
  let mockCreateWebAuthnStamper: CreateWebAuthnStamperFn;
  let mockHandleOauthFlow: HandleOauthFlowFn;
  let mockTekStamper: Awaited<ReturnType<CreateTekStamperFn>>;
  let mockWebAuthnStamper: Awaited<ReturnType<CreateWebAuthnStamperFn>>;
  let mockUser: User;
  let mockSignerHttpClient: AlchemyRestClient<SignerHttpSchema>;

  beforeEach(async () => {
    vi.clearAllMocks();

    mockUser = {
      email: "test@example.com",
      orgId: "test-org-id",
      userId: "test-user-id",
      address: "0x1234567890123456789012345678901234567890",
      solanaAddress: "11111111111111111111111111111111",
      credentialId: "test-credential-id",
      idToken: "test-id-token",
      claims: { sub: "test-user-id" },
    };

    mockTekStamper = {
      stamp: vi.fn().mockResolvedValue({
        stampHeaderName: "X-Stamp",
        stampHeaderValue: "mock-stamp",
      }),
      init: vi.fn().mockResolvedValue("mock-public-key"),
      injectCredentialBundle: vi.fn().mockResolvedValue(true),
    };

    mockWebAuthnStamper = {
      stamp: vi.fn().mockResolvedValue({
        stampHeaderName: "X-Stamp",
        stampHeaderValue: "mock-webauthn-stamp",
      }),
    };

    mockCreateTekStamper = vi.fn().mockResolvedValue(mockTekStamper);
    mockCreateWebAuthnStamper = vi.fn().mockResolvedValue(mockWebAuthnStamper);
    mockHandleOauthFlow = vi.fn().mockResolvedValue({
      status: "SUCCESS",
      bundle: "test-oauth-bundle",
      orgId: "test-org-id",
      idToken: "test-id-token",
    });

    mockSignerHttpClient = {
      request: vi.fn(),
    } as any;

    vi.mocked(mockSignerHttpClient.request).mockImplementation(
      async (params) => {
        if (params.route === "signer/v1/whoami") {
          return mockUser;
        }
        throw new Error(`Unexpected route: ${params.route}`);
      },
    );

    authClient = new (AuthClient as any)(
      mockSignerHttpClient,
      mockCreateTekStamper,
      mockCreateWebAuthnStamper,
      mockHandleOauthFlow,
    );
  });

  describe("restoreAuthSession", () => {
    it("should load valid OAuth session state", async () => {
      const validOAuthState: AuthSessionState = {
        type: "oauth",
        bundle: "test-oauth-bundle",
        expirationDateMs: Date.now() + 60 * 60 * 1000, // 1 hour from now
        user: mockUser,
      };

      const authSession = await authClient.restoreAuthSession(
        JSON.stringify(validOAuthState),
      );

      expect(authSession).toBeInstanceOf(AuthSession);
      expect(authSession?.getUser()).toEqual(
        expect.objectContaining({
          orgId: mockUser.orgId,
          userId: mockUser.userId,
          address: mockUser.address,
        }),
      );

      // Verify the TEK stamper was created and bundle was injected
      expect(mockCreateTekStamper).toHaveBeenCalled();
      expect(mockTekStamper.injectCredentialBundle).toHaveBeenCalledWith(
        "test-oauth-bundle",
      );
    });

    it("should load valid OTP session state", async () => {
      const validOtpState: AuthSessionState = {
        type: "otp",
        bundle: "test-otp-bundle",
        expirationDateMs: Date.now() + 60 * 60 * 1000, // 1 hour from now
        user: mockUser,
      };

      const authSession = await authClient.restoreAuthSession(
        JSON.stringify(validOtpState),
      );

      expect(authSession).toBeInstanceOf(AuthSession);
      expect(authSession?.getUser()).toEqual(
        expect.objectContaining({
          orgId: mockUser.orgId,
          userId: mockUser.userId,
          address: mockUser.address,
        }),
      );

      // Verify the TEK stamper was created and bundle was injected
      expect(mockCreateTekStamper).toHaveBeenCalled();
      expect(mockTekStamper.injectCredentialBundle).toHaveBeenCalledWith(
        "test-otp-bundle",
      );
    });

    it("should load valid email session state", async () => {
      const validEmailState: AuthSessionState = {
        type: "email",
        bundle: "test-email-bundle",
        expirationDateMs: Date.now() + 60 * 60 * 1000, // 1 hour from now
        user: mockUser,
      };

      const authSession = await authClient.restoreAuthSession(
        JSON.stringify(validEmailState),
      );

      expect(authSession).toBeInstanceOf(AuthSession);
      expect(authSession?.getUser()).toEqual(
        expect.objectContaining({
          orgId: mockUser.orgId,
          userId: mockUser.userId,
          address: mockUser.address,
        }),
      );

      // Verify the TEK stamper was created and bundle was injected
      expect(mockCreateTekStamper).toHaveBeenCalled();
      expect(mockTekStamper.injectCredentialBundle).toHaveBeenCalledWith(
        "test-email-bundle",
      );
    });

    it("should load valid passkey session state", async () => {
      const expirationDateMs = Date.now() + 60 * 60 * 1000; // 1 hour from now
      // Mock the loginWithPasskey method to avoid the "not implemented" error
      const mockLoginWithPasskey = vi.spyOn(authClient, "loginWithPasskey");
      const mockTurnkeyClient = new TurnkeyClient(
        { baseUrl: "https://api.turnkey.com" },
        mockWebAuthnStamper,
      );
      const mockAuthSession = await AuthSession.create({
        signerHttpClient: mockSignerHttpClient,
        turnkey: mockTurnkeyClient,
        orgId: mockUser.orgId,
        idToken: mockUser.idToken,
        authType: "passkey",
        credentialId: "test-passkey-credential",
        expirationDateMs,
      });
      mockLoginWithPasskey.mockResolvedValue(mockAuthSession);

      const validPasskeyState: AuthSessionState = {
        type: "passkey",
        user: mockUser,
        expirationDateMs,
        credentialId: "test-passkey-credential",
      };

      const authSession = await authClient.restoreAuthSession(
        JSON.stringify(validPasskeyState),
      );

      expect(authSession).toBeInstanceOf(AuthSession);
      expect(mockLoginWithPasskey).toHaveBeenCalledWith({
        credentialId: "test-passkey-credential",
      });

      mockLoginWithPasskey.mockRestore();
    });

    it("should throw error for passkey state without credentialId", async () => {
      const invalidPasskeyState: AuthSessionState = {
        type: "passkey",
        user: mockUser,
        expirationDateMs: Date.now() + 60 * 60 * 1000, // 1 hour from now
        // Missing credentialId
      };

      await expect(
        authClient.restoreAuthSession(JSON.stringify(invalidPasskeyState)),
      ).rejects.toThrow("Credential ID is required for passkey authentication");
    });

    it("should return undefined for expired session state", async () => {
      const expiredState: AuthSessionState = {
        type: "oauth",
        bundle: "test-bundle",
        expirationDateMs: Date.now() - 60 * 60 * 1000, // 1 hour ago
        user: mockUser,
      };

      const authSession = await authClient.restoreAuthSession(
        JSON.stringify(expiredState),
      );

      expect(authSession).toBeUndefined();
      // Should not create stamper or inject bundle for expired sessions
      expect(mockCreateTekStamper).not.toHaveBeenCalled();
      expect(mockTekStamper.injectCredentialBundle).not.toHaveBeenCalled();
    });

    it("should handle bundle injection failure", async () => {
      // Mock bundle injection to fail
      vi.mocked(mockTekStamper.injectCredentialBundle).mockResolvedValue(false);

      const validState: AuthSessionState = {
        type: "oauth",
        bundle: "test-bundle",
        expirationDateMs: Date.now() + 60 * 60 * 1000,
        user: mockUser,
      };

      await expect(
        authClient.restoreAuthSession(JSON.stringify(validState)),
      ).rejects.toThrow("Failed to inject credential bundle");
    });

    it("should preserve expiration date when restoring session", async () => {
      const originalExpiration = Date.now() + DEFAULT_SESSION_EXPIRATION_MS;

      const validState: AuthSessionState = {
        type: "oauth",
        bundle: "test-bundle",
        expirationDateMs: originalExpiration,
        user: mockUser,
      };

      const restoredSession = await authClient.restoreAuthSession(
        JSON.stringify(validState),
      );

      expect(restoredSession).toBeInstanceOf(AuthSession);
      expect(restoredSession?.getExpirationDateMs()).toBe(originalExpiration);
    });
  });

  describe("loginWithPasskey", () => {
    describe("new passkey signup", () => {
      it("should create a new passkey account and return auth session", async () => {
        const mockAttestation = {
          challenge: new ArrayBuffer(32),
          authenticatorUserId: new ArrayBuffer(16),
          attestation: {
            credentialId: "new-passkey-credential-id",
            clientDataJson: "client-data",
            attestationObject: "attestation-object",
            transports: ["AUTHENTICATOR_TRANSPORT_INTERNAL" as const],
          },
        };

        // Mock getWebAuthnAttestationInternal
        vi.mocked(utils.getWebAuthnAttestationInternal).mockResolvedValue(
          mockAttestation as any,
        );

        // Mock stampGetWhoami for AuthSession.create
        const mockStampGetWhoami = vi
          .spyOn(TurnkeyClient.prototype, "stampGetWhoami")
          .mockResolvedValue({
            body: "whoami-request",
            stamp: { stampHeaderName: "X-Stamp", stampHeaderValue: "value" },
          } as any);

        // Mock the signup endpoint
        vi.mocked(mockSignerHttpClient.request).mockImplementation(
          async (params) => {
            if (params.route === "signer/v1/signup") {
              return { orgId: "new-org-id" };
            }
            if (params.route === "signer/v1/whoami") {
              return mockUser;
            }
            throw new Error(`Unexpected route: ${params.route}`);
          },
        );

        const authSession = await authClient.loginWithPasskey({
          username: "newuser@example.com",
        });

        mockStampGetWhoami.mockRestore();

        expect(authSession).toBeInstanceOf(AuthSession);
        expect(mockCreateWebAuthnStamper).toHaveBeenCalledWith({
          credentialId: "new-passkey-credential-id",
          rpId: undefined,
        });

        // Verify signup was called with passkey data
        expect(mockSignerHttpClient.request).toHaveBeenCalledWith({
          route: "signer/v1/signup",
          method: "POST",
          body: {
            passkey: {
              challenge: expect.any(String),
              attestation: mockAttestation.attestation,
            },
            email: undefined,
          },
        });
      });
    });

    describe("existing passkey login", () => {
      it("should login with existing passkey credential", async () => {
        const credentialId = "existing-passkey-credential-id";

        // Mock stampGetWhoami to return what the code expects
        const stampedRequestData = {
          body: "whoami-request-body",
          stamp: {
            stampHeaderName: "X-Stamp-Webauthn",
            stampHeaderValue: "webauthn-stamp-value",
          },
        };

        const mockStampGetWhoami = vi
          .spyOn(TurnkeyClient.prototype, "stampGetWhoami")
          .mockResolvedValue(stampedRequestData as any);

        vi.mocked(mockSignerHttpClient.request).mockImplementation(
          async (params) => {
            if (params.route === "signer/v1/whoami") {
              return {
                ...mockUser,
                orgId: "existing-user-org-id",
              };
            }
            throw new Error(`Unexpected route: ${params.route}`);
          },
        );

        const authSession = await authClient.loginWithPasskey({
          credentialId,
        });

        expect(authSession).toBeInstanceOf(AuthSession);
        expect(mockCreateWebAuthnStamper).toHaveBeenCalledWith({
          credentialId: "existing-passkey-credential-id",
          rpId: undefined,
        });

        // Verify stampGetWhoami was called with root org
        expect(mockStampGetWhoami).toHaveBeenCalledWith({
          organizationId: "24c1acf5-810f-41e0-a503-d5d13fa8e830", // ROOT_ORG_ID_DEFAULT
        });

        // Verify whoami was called with stamped request
        expect(mockSignerHttpClient.request).toHaveBeenCalledWith({
          route: "signer/v1/whoami",
          method: "POST",
          body: {
            stampedRequest: stampedRequestData,
          },
        });

        mockStampGetWhoami.mockRestore();
      });
    });
  });
});<|MERGE_RESOLUTION|>--- conflicted
+++ resolved
@@ -12,13 +12,10 @@
 import type { SignerHttpSchema } from "@alchemy/aa-infra";
 import type { AlchemyRestClient } from "@alchemy/common";
 import { TurnkeyClient } from "@turnkey/http";
-<<<<<<< HEAD
-=======
 import * as utils from "../src/utils.js";
 
 // Mock getWebAuthnAttestationInternal
 vi.spyOn(utils, "getWebAuthnAttestationInternal");
->>>>>>> eb32944d
 
 describe("AuthClient", () => {
   let authClient: AuthClient;
