import { describe, it, expect, vi, beforeEach } from "vitest";
import { AuthSession } from "../src/authSession.js";
import type { User } from "../src/types.js";
import { DEFAULT_SESSION_EXPIRATION_MS } from "../src/utils.js";
import type { AlchemyRestClient } from "@alchemy/common";
import type { SignerHttpSchema } from "@alchemy/aa-infra";
import { TurnkeyClient } from "@turnkey/http";
import * as utils from "../src/utils.js";

// Mock getWebAuthnAttestationInternal
vi.spyOn(utils, "getWebAuthnAttestationInternal");

describe("AuthSession", () => {
  let mockTurnkeyClient: TurnkeyClient;
  let mockUser: User;
  let mockSignerHttpClient: AlchemyRestClient<SignerHttpSchema>;

  beforeEach(async () => {
    vi.clearAllMocks();

    mockTurnkeyClient = new TurnkeyClient(
      { baseUrl: "https://api.turnkey.com" },
      {
        stamp: vi.fn().mockResolvedValue({
          stampHeaderName: "X-Stamp",
          stampHeaderValue: "mock-stamp",
        }),
      },
    );

    mockUser = {
      email: "test@example.com",
      orgId: "test-org-id",
      userId: "test-user-id",
      address: "0x1234567890123456789012345678901234567890",
      solanaAddress: "11111111111111111111111111111111",
      credentialId: "test-credential-id",
      idToken: "test-id-token",
      claims: { sub: "test-user-id" },
    };

    mockSignerHttpClient = {
      request: vi.fn(),
    } as any;

    vi.mocked(mockSignerHttpClient.request).mockImplementation(
      async (params) => {
        if (params.route === "signer/v1/whoami") {
          return mockUser;
        }
        throw new Error(`Unexpected route: ${params.route}`);
      },
    );
  });

  describe("getSerializedState", () => {
    it("should serialize OAuth session state correctly", async () => {
      const expirationDateMs = Date.now() + DEFAULT_SESSION_EXPIRATION_MS;
      const authSession = await AuthSession.create({
        signerHttpClient: mockSignerHttpClient,
        turnkey: mockTurnkeyClient,
        orgId: mockUser.orgId,
        idToken: mockUser.idToken,
        bundle: "test-oauth-bundle",
        authType: "oauth",
        expirationDateMs,
      });

      const serializedState = authSession.getSerializedState();
      const parsedState = JSON.parse(serializedState);

      expect(parsedState).toEqual({
        type: "oauth",
        bundle: "test-oauth-bundle",
        user: expect.objectContaining({
          orgId: mockUser.orgId,
          userId: mockUser.userId,
          address: mockUser.address,
          idToken: mockUser.idToken,
        }),
        expirationDateMs,
      });
    });

    it("should serialize OTP session state correctly", async () => {
      const expirationDateMs = Date.now() + DEFAULT_SESSION_EXPIRATION_MS;
      const authSession = await AuthSession.create({
        signerHttpClient: mockSignerHttpClient,
        turnkey: mockTurnkeyClient,
        orgId: mockUser.orgId,
        idToken: mockUser.idToken,
        bundle: "test-otp-bundle",
        authType: "otp",
        expirationDateMs,
      });

      const serializedState = authSession.getSerializedState();
      const parsedState = JSON.parse(serializedState);

      expect(parsedState).toEqual({
        type: "otp",
        bundle: "test-otp-bundle",
        user: expect.objectContaining({
          orgId: mockUser.orgId,
          userId: mockUser.userId,
          address: mockUser.address,
          idToken: mockUser.idToken,
        }),
        expirationDateMs,
      });
    });

    it("should serialize passkey session state correctly", async () => {
      const expirationDateMs = Date.now() + DEFAULT_SESSION_EXPIRATION_MS;
      const authSession = await AuthSession.create({
        signerHttpClient: mockSignerHttpClient,
        turnkey: mockTurnkeyClient,
        orgId: mockUser.orgId,
        idToken: mockUser.idToken,
        authType: "passkey",
        credentialId: "test-passkey-credential-id",
        expirationDateMs,
      });

      const serializedState = authSession.getSerializedState();
      const parsedState = JSON.parse(serializedState);

      expect(parsedState).toEqual({
        type: "passkey",
        user: expect.objectContaining({
          orgId: mockUser.orgId,
          userId: mockUser.userId,
          address: mockUser.address,
          idToken: mockUser.idToken,
          credentialId: "test-passkey-credential-id",
        }),
        expirationDateMs,
        credentialId: "test-passkey-credential-id",
      });

      // Passkey state should not have a bundle
      expect(parsedState).not.toHaveProperty("bundle");
    });

    it("should throw error when trying to serialize non-passkey auth without bundle", async () => {
      const expirationDateMs = Date.now() + DEFAULT_SESSION_EXPIRATION_MS;
      const authSession = await AuthSession.create({
        signerHttpClient: mockSignerHttpClient,
        turnkey: mockTurnkeyClient,
        orgId: mockUser.orgId,
        idToken: mockUser.idToken,
        authType: "oauth",
        // No bundle provided
        expirationDateMs,
      });

      expect(() => authSession.getSerializedState()).toThrow(
        "Bundle is required for non-passkey authentication types",
      );
    });

    it("should disconnect when the session expires", async () => {
      vi.useFakeTimers();
      try {
        const expirationDateMs = Date.now() + 10;
        const authSession = await AuthSession.create({
          signerHttpClient: mockSignerHttpClient,
          turnkey: mockTurnkeyClient,
          orgId: mockUser.orgId,
          idToken: mockUser.idToken,
          bundle: "test-oauth-bundle",
          authType: "oauth",
          expirationDateMs,
        });
        let disconnectEventEmitted = false;
        authSession.on("disconnect", () => (disconnectEventEmitted = true));
        expect(authSession.isConnected()).toBe(true);
        vi.advanceTimersByTime(9);
        expect(authSession.isConnected()).toBe(true);
        expect(disconnectEventEmitted).toBe(false);
        vi.advanceTimersByTime(2);
        expect(authSession.isConnected()).toBe(false);
        expect(disconnectEventEmitted).toBe(true);
      } finally {
        vi.useRealTimers();
      }
    });

    it("should emit disconnect event when explicitly disconnected", async () => {
      const expirationDateMs = Date.now() + 10;
      const authSession = await AuthSession.create({
        signerHttpClient: mockSignerHttpClient,
        turnkey: mockTurnkeyClient,
        orgId: mockUser.orgId,
        idToken: mockUser.idToken,
        bundle: "test-oauth-bundle",
        authType: "oauth",
        expirationDateMs,
      });
      let disconnectEventEmitted = false;
      authSession.on("disconnect", () => (disconnectEventEmitted = true));
      expect(authSession.isConnected()).toBe(true);
      authSession.disconnect();
      expect(authSession.isConnected()).toBe(false);
      expect(disconnectEventEmitted).toBe(true);
    });
  });

<<<<<<< HEAD
  describe("addPasskey", () => {
    it("should add a passkey to the user's account", async () => {
      const expirationDateMs = Date.now() + DEFAULT_SESSION_EXPIRATION_MS;

      // Mock the attestation result
      const mockAttestation = {
        challenge: new ArrayBuffer(32),
        authenticatorUserId: new ArrayBuffer(16),
        attestation: {
          credentialId: "new-credential-id",
          clientDataJson: "client-data",
          attestationObject: "attestation-object",
          transports: ["AUTHENTICATOR_TRANSPORT_INTERNAL" as const],
        },
      };

      vi.mocked(utils.getWebAuthnAttestationInternal).mockResolvedValue(
        mockAttestation as any,
      );

      // Mock the turnkey client methods
      const mockCreateAuthenticators = vi.fn().mockResolvedValue({
        activity: {
          id: "test-activity-id",
          status: "ACTIVITY_STATUS_COMPLETED",
          result: {
            createAuthenticatorsResult: {
              authenticatorIds: ["test-authenticator-id"],
            },
          },
        },
      });

      const mockTurnkeyClientWithMethods = {
        ...mockTurnkeyClient,
        createAuthenticators: mockCreateAuthenticators,
      };

      const authSession = await AuthSession.create({
        signerHttpClient: mockSignerHttpClient,
        turnkey: mockTurnkeyClientWithMethods as any,
        orgId: mockUser.orgId,
        idToken: mockUser.idToken,
        bundle: "test-bundle",
        authType: "oauth",
        expirationDateMs,
      });

      const passkeyInfo = await authSession.addPasskey();

      expect(passkeyInfo).toEqual({
        authenticatorId: "test-authenticator-id",
        name: expect.stringMatching(/^passkey-\d+$/),
        createdAt: expect.any(Number),
      });

      expect(mockCreateAuthenticators).toHaveBeenCalledWith({
        type: "ACTIVITY_TYPE_CREATE_AUTHENTICATORS_V2",
        timestampMs: expect.any(String),
        organizationId: mockUser.orgId,
        parameters: {
          userId: mockUser.userId,
          authenticators: [
            {
              attestation: mockAttestation.attestation,
              authenticatorName: expect.stringMatching(/^passkey-\d+$/),
              challenge: expect.any(String),
            },
          ],
        },
      });
    });
  });

  describe("removePasskey", () => {
    it("should remove a passkey from the user's account", async () => {
      const expirationDateMs = Date.now() + DEFAULT_SESSION_EXPIRATION_MS;

      // Mock the turnkey client methods
      const mockDeleteAuthenticators = vi.fn().mockResolvedValue({});

      const mockTurnkeyClientWithMethods = {
        ...mockTurnkeyClient,
        deleteAuthenticators: mockDeleteAuthenticators,
      };

      const authSession = await AuthSession.create({
        signerHttpClient: mockSignerHttpClient,
        turnkey: mockTurnkeyClientWithMethods as any,
        orgId: mockUser.orgId,
        idToken: mockUser.idToken,
        bundle: "test-bundle",
        authType: "oauth",
        expirationDateMs,
      });

      await authSession.removePasskey("test-authenticator-id");

      expect(mockDeleteAuthenticators).toHaveBeenCalledWith({
        type: "ACTIVITY_TYPE_DELETE_AUTHENTICATORS",
        timestampMs: expect.any(String),
        organizationId: mockUser.orgId,
        parameters: {
          userId: mockUser.userId,
          authenticatorIds: ["test-authenticator-id"],
        },
      });
    });
  });

  describe("addOauthProvider", () => {
    it("should add an OAuth provider to the user's account", async () => {
      const expirationDateMs = Date.now() + DEFAULT_SESSION_EXPIRATION_MS;

      // Mock the turnkey client methods
      const mockStampCreateOauthProviders = vi
        .fn()
        .mockResolvedValue("stamped-create-oauth-request");

      const mockTurnkeyClientWithMethods = {
        ...mockTurnkeyClient,
        stampCreateOauthProviders: mockStampCreateOauthProviders,
      };

      // Mock the signer HTTP client response
      const mockOauthProviderInfo = {
        providerId: "test-provider-id",
        issuer: "https://accounts.google.com",
        providerName: "google",
        userDisplayName: "test@example.com",
      };

      vi.mocked(mockSignerHttpClient.request).mockImplementation(
        async (params) => {
          if (params.route === "signer/v1/whoami") {
            return mockUser;
          }
          if (params.route === "signer/v1/add-oauth-provider") {
            return { oauthProviders: [mockOauthProviderInfo] };
          }
          throw new Error(`Unexpected route: ${params.route}`);
        },
      );

      const authSession = await AuthSession.create({
        signerHttpClient: mockSignerHttpClient,
        turnkey: mockTurnkeyClientWithMethods as any,
        orgId: mockUser.orgId,
        idToken: mockUser.idToken,
        bundle: "test-bundle",
        authType: "oauth",
        expirationDateMs,
      });

      const providerInfo = await authSession.addOauthProvider({
        providerName: "google",
        oidcToken: "test-oidc-token",
      });

      expect(providerInfo).toEqual(mockOauthProviderInfo);

      expect(mockStampCreateOauthProviders).toHaveBeenCalledWith({
        type: "ACTIVITY_TYPE_CREATE_OAUTH_PROVIDERS",
        timestampMs: expect.any(String),
        organizationId: mockUser.orgId,
        parameters: {
          userId: mockUser.userId,
          oauthProviders: [
            {
              providerName: "google",
              oidcToken: "test-oidc-token",
            },
          ],
        },
      });

      expect(mockSignerHttpClient.request).toHaveBeenCalledWith({
        route: "signer/v1/add-oauth-provider",
        method: "POST",
        body: {
          stampedRequest: "stamped-create-oauth-request",
        },
      });
    });
  });

  describe("removeOauthProvider", () => {
    it("should remove an OAuth provider from the user's account", async () => {
      const expirationDateMs = Date.now() + DEFAULT_SESSION_EXPIRATION_MS;

      // Mock the turnkey client methods
      const mockStampDeleteOauthProviders = vi
        .fn()
        .mockResolvedValue("stamped-delete-oauth-request");

      const mockTurnkeyClientWithMethods = {
        ...mockTurnkeyClient,
        stampDeleteOauthProviders: mockStampDeleteOauthProviders,
      };

      vi.mocked(mockSignerHttpClient.request).mockImplementation(
        async (params) => {
          if (params.route === "signer/v1/whoami") {
            return mockUser;
          }
          if (params.route === "signer/v1/remove-oauth-provider") {
            return {};
          }
          throw new Error(`Unexpected route: ${params.route}`);
        },
      );

      const authSession = await AuthSession.create({
        signerHttpClient: mockSignerHttpClient,
        turnkey: mockTurnkeyClientWithMethods as any,
        orgId: mockUser.orgId,
        idToken: mockUser.idToken,
        bundle: "test-bundle",
        authType: "oauth",
        expirationDateMs,
      });

      await authSession.removeOauthProvider("test-provider-id");

      expect(mockStampDeleteOauthProviders).toHaveBeenCalledWith({
        type: "ACTIVITY_TYPE_DELETE_OAUTH_PROVIDERS",
        timestampMs: expect.any(String),
        organizationId: mockUser.orgId,
        parameters: {
          userId: mockUser.userId,
          providerIds: ["test-provider-id"],
        },
      });

      expect(mockSignerHttpClient.request).toHaveBeenCalledWith({
        route: "signer/v1/remove-oauth-provider",
        method: "POST",
        body: {
          stampedRequest: "stamped-delete-oauth-request",
        },
=======
  describe("phone management", () => {
    let authSession: AuthSession;
    let mockTurnkey: any;

    beforeEach(async () => {
      mockTurnkey = {
        stamper: mockTurnkeyStamper,
        stampUpdateUserPhoneNumber: vi
          .fn()
          .mockResolvedValue("stamped-update-phone-request"),
      };

      authSession = await AuthSession.create({
        signerHttpClient: mockSignerHttpClient,
        stamper: mockTurnkeyStamper,
        orgId: mockUser.orgId,
        idToken: mockUser.idToken,
        bundle: "test-bundle",
        authType: "email",
        expirationDateMs: Date.now() + DEFAULT_SESSION_EXPIRATION_MS,
      });

      // Replace the turnkey instance with our mock
      (authSession as any).turnkey = mockTurnkey;
    });

    describe("sendPhoneVerificationCode", () => {
      it("should send verification code to phone number", async () => {
        const phoneNumber = "+15551234567";

        vi.mocked(mockSignerHttpClient.request).mockResolvedValue({
          otpId: "test-otp-id",
        });

        const result = await authSession.sendPhoneVerificationCode(phoneNumber);

        expect(result).toEqual({ otpId: "test-otp-id" });
        expect(mockSignerHttpClient.request).toHaveBeenCalledWith({
          route: "signer/v1/init-otp",
          method: "POST",
          body: { contact: phoneNumber, otpType: "OTP_TYPE_SMS" },
        });
      });

      it("should throw if session is disconnected", async () => {
        authSession.disconnect();

        await expect(
          authSession.sendPhoneVerificationCode("+15551234567"),
        ).rejects.toThrow("Auth session has been disconnected");
      });
    });

    describe("setPhoneNumber", () => {
      it("should set phone number with valid verification", async () => {
        const phoneNumber = "+15551234567";
        const otpId = "test-otp-id";
        const verificationCode = "123456";
        const verificationToken = `header.${btoa(JSON.stringify({ contact: phoneNumber }))}.signature`;

        vi.mocked(mockSignerHttpClient.request).mockImplementation(
          async (params) => {
            if (params.route === "signer/v1/verify-otp") {
              return { verificationToken };
            }
            if (params.route === "signer/v1/update-phone-auth") {
              return undefined;
            }
            throw new Error(`Unexpected route: ${params.route}`);
          },
        );

        await authSession.setPhoneNumber({ otpId, verificationCode });

        expect(mockSignerHttpClient.request).toHaveBeenCalledWith({
          route: "signer/v1/verify-otp",
          method: "POST",
          body: { otpId, otpCode: verificationCode },
        });

        expect(mockTurnkey.stampUpdateUserPhoneNumber).toHaveBeenCalledWith({
          type: "ACTIVITY_TYPE_UPDATE_USER_PHONE_NUMBER",
          timestampMs: expect.any(String),
          organizationId: mockUser.orgId,
          parameters: {
            userId: mockUser.userId,
            userPhoneNumber: phoneNumber,
            verificationToken,
          },
        });

        expect(mockSignerHttpClient.request).toHaveBeenCalledWith(
          expect.objectContaining({
            route: "signer/v1/update-phone-auth",
            method: "POST",
            body: {
              stampedRequest: "stamped-update-phone-request",
            },
          }),
        );

        // Should update local user object
        expect(authSession.getUser().phone).toBe(phoneNumber);
      });

      it("should throw if session is disconnected", async () => {
        authSession.disconnect();

        await expect(
          authSession.setPhoneNumber({
            otpId: "test-otp-id",
            verificationCode: "123456",
          }),
        ).rejects.toThrow("Auth session has been disconnected");
      });
    });

    describe("removePhoneNumber", () => {
      it("should remove phone number from user", async () => {
        // Set initial phone number
        (authSession as any).user = { ...mockUser, phone: "+15551234567" };

        vi.mocked(mockSignerHttpClient.request).mockImplementation(
          async (params) => {
            if (params.route === "signer/v1/update-phone-auth") {
              return undefined;
            }
            throw new Error(`Unexpected route: ${params.route}`);
          },
        );

        await authSession.removePhoneNumber();

        expect(mockTurnkey.stampUpdateUserPhoneNumber).toHaveBeenCalledWith({
          type: "ACTIVITY_TYPE_UPDATE_USER_PHONE_NUMBER",
          timestampMs: expect.any(String),
          organizationId: mockUser.orgId,
          parameters: { userId: mockUser.userId, userPhoneNumber: "" },
        });

        expect(mockSignerHttpClient.request).toHaveBeenCalledWith(
          expect.objectContaining({
            route: "signer/v1/update-phone-auth",
            method: "POST",
            body: {
              stampedRequest: "stamped-update-phone-request",
            },
          }),
        );

        // Should update local user object
        expect(authSession.getUser().phone).toBeUndefined();
      });

      it("should throw if session is disconnected", async () => {
        authSession.disconnect();

        await expect(authSession.removePhoneNumber()).rejects.toThrow(
          "Auth session has been disconnected",
        );
>>>>>>> 075eabd3
      });
    });
  });
});<|MERGE_RESOLUTION|>--- conflicted
+++ resolved
@@ -206,7 +206,6 @@
     });
   });
 
-<<<<<<< HEAD
   describe("addPasskey", () => {
     it("should add a passkey to the user's account", async () => {
       const expirationDateMs = Date.now() + DEFAULT_SESSION_EXPIRATION_MS;
@@ -447,31 +446,33 @@
         body: {
           stampedRequest: "stamped-delete-oauth-request",
         },
-=======
+      });
+    });
+  });
+
   describe("phone management", () => {
     let authSession: AuthSession;
-    let mockTurnkey: any;
+    let mockStampUpdateUserPhoneNumber: any;
 
     beforeEach(async () => {
-      mockTurnkey = {
-        stamper: mockTurnkeyStamper,
-        stampUpdateUserPhoneNumber: vi
-          .fn()
-          .mockResolvedValue("stamped-update-phone-request"),
+      mockStampUpdateUserPhoneNumber = vi
+        .fn()
+        .mockResolvedValue("stamped-update-phone-request");
+
+      const mockTurnkeyClientWithMethods = {
+        ...mockTurnkeyClient,
+        stampUpdateUserPhoneNumber: mockStampUpdateUserPhoneNumber,
       };
 
       authSession = await AuthSession.create({
         signerHttpClient: mockSignerHttpClient,
-        stamper: mockTurnkeyStamper,
+        turnkey: mockTurnkeyClientWithMethods as any,
         orgId: mockUser.orgId,
         idToken: mockUser.idToken,
         bundle: "test-bundle",
         authType: "email",
         expirationDateMs: Date.now() + DEFAULT_SESSION_EXPIRATION_MS,
       });
-
-      // Replace the turnkey instance with our mock
-      (authSession as any).turnkey = mockTurnkey;
     });
 
     describe("sendPhoneVerificationCode", () => {
@@ -528,7 +529,7 @@
           body: { otpId, otpCode: verificationCode },
         });
 
-        expect(mockTurnkey.stampUpdateUserPhoneNumber).toHaveBeenCalledWith({
+        expect(mockStampUpdateUserPhoneNumber).toHaveBeenCalledWith({
           type: "ACTIVITY_TYPE_UPDATE_USER_PHONE_NUMBER",
           timestampMs: expect.any(String),
           organizationId: mockUser.orgId,
@@ -581,7 +582,7 @@
 
         await authSession.removePhoneNumber();
 
-        expect(mockTurnkey.stampUpdateUserPhoneNumber).toHaveBeenCalledWith({
+        expect(mockStampUpdateUserPhoneNumber).toHaveBeenCalledWith({
           type: "ACTIVITY_TYPE_UPDATE_USER_PHONE_NUMBER",
           timestampMs: expect.any(String),
           organizationId: mockUser.orgId,
@@ -608,7 +609,6 @@
         await expect(authSession.removePhoneNumber()).rejects.toThrow(
           "Auth session has been disconnected",
         );
->>>>>>> 075eabd3
       });
     });
   });
