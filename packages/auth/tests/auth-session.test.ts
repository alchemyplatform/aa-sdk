import { describe, it, expect, vi, beforeEach } from "vitest";
import { AuthSession } from "../src/authSession.js";
import type { User } from "../src/types.js";
import { DEFAULT_SESSION_EXPIRATION_MS } from "../src/utils.js";
import type { AlchemyRestClient } from "@alchemy/common";
import type { SignerHttpSchema } from "@alchemy/aa-infra";
import { TurnkeyClient } from "@turnkey/http";
<<<<<<< HEAD
=======
import * as utils from "../src/utils.js";

// Mock getWebAuthnAttestationInternal
vi.spyOn(utils, "getWebAuthnAttestationInternal");
>>>>>>> eb32944d

describe("AuthSession", () => {
  let mockTurnkeyClient: TurnkeyClient;
  let mockUser: User;
  let mockSignerHttpClient: AlchemyRestClient<SignerHttpSchema>;

  beforeEach(async () => {
    vi.clearAllMocks();

    mockTurnkeyClient = new TurnkeyClient(
      { baseUrl: "https://api.turnkey.com" },
      {
        stamp: vi.fn().mockResolvedValue({
          stampHeaderName: "X-Stamp",
          stampHeaderValue: "mock-stamp",
        }),
      },
    );

    mockUser = {
      email: "test@example.com",
      orgId: "test-org-id",
      userId: "test-user-id",
      address: "0x1234567890123456789012345678901234567890",
      solanaAddress: "11111111111111111111111111111111",
      credentialId: "test-credential-id",
      idToken: "test-id-token",
      claims: { sub: "test-user-id" },
    };

    mockSignerHttpClient = {
      request: vi.fn(),
    } as any;

    vi.mocked(mockSignerHttpClient.request).mockImplementation(
      async (params) => {
        if (params.route === "signer/v1/whoami") {
          return mockUser;
        }
        throw new Error(`Unexpected route: ${params.route}`);
      },
    );
  });

  describe("getSerializedState", () => {
    it("should serialize OAuth session state correctly", async () => {
      const expirationDateMs = Date.now() + DEFAULT_SESSION_EXPIRATION_MS;
      const authSession = await AuthSession.create({
        signerHttpClient: mockSignerHttpClient,
        turnkey: mockTurnkeyClient,
        orgId: mockUser.orgId,
        idToken: mockUser.idToken,
        bundle: "test-oauth-bundle",
        authType: "oauth",
        expirationDateMs,
      });

      const serializedState = authSession.getSerializedState();
      const parsedState = JSON.parse(serializedState);

      expect(parsedState).toEqual({
        type: "oauth",
        bundle: "test-oauth-bundle",
        user: expect.objectContaining({
          orgId: mockUser.orgId,
          userId: mockUser.userId,
          address: mockUser.address,
          idToken: mockUser.idToken,
        }),
        expirationDateMs,
      });
    });

    it("should serialize OTP session state correctly", async () => {
      const expirationDateMs = Date.now() + DEFAULT_SESSION_EXPIRATION_MS;
      const authSession = await AuthSession.create({
        signerHttpClient: mockSignerHttpClient,
        turnkey: mockTurnkeyClient,
        orgId: mockUser.orgId,
        idToken: mockUser.idToken,
        bundle: "test-otp-bundle",
        authType: "otp",
        expirationDateMs,
      });

      const serializedState = authSession.getSerializedState();
      const parsedState = JSON.parse(serializedState);

      expect(parsedState).toEqual({
        type: "otp",
        bundle: "test-otp-bundle",
        user: expect.objectContaining({
          orgId: mockUser.orgId,
          userId: mockUser.userId,
          address: mockUser.address,
          idToken: mockUser.idToken,
        }),
        expirationDateMs,
      });
    });

    it("should serialize passkey session state correctly", async () => {
      const expirationDateMs = Date.now() + DEFAULT_SESSION_EXPIRATION_MS;
      const authSession = await AuthSession.create({
        signerHttpClient: mockSignerHttpClient,
        turnkey: mockTurnkeyClient,
        orgId: mockUser.orgId,
        idToken: mockUser.idToken,
        authType: "passkey",
        credentialId: "test-passkey-credential-id",
        expirationDateMs,
      });

      const serializedState = authSession.getSerializedState();
      const parsedState = JSON.parse(serializedState);

      expect(parsedState).toEqual({
        type: "passkey",
        user: expect.objectContaining({
          orgId: mockUser.orgId,
          userId: mockUser.userId,
          address: mockUser.address,
          idToken: mockUser.idToken,
          credentialId: "test-passkey-credential-id",
        }),
        expirationDateMs,
        credentialId: "test-passkey-credential-id",
      });

      // Passkey state should not have a bundle
      expect(parsedState).not.toHaveProperty("bundle");
    });

    it("should throw error when trying to serialize non-passkey auth without bundle", async () => {
      const expirationDateMs = Date.now() + DEFAULT_SESSION_EXPIRATION_MS;
      const authSession = await AuthSession.create({
        signerHttpClient: mockSignerHttpClient,
        turnkey: mockTurnkeyClient,
        orgId: mockUser.orgId,
        idToken: mockUser.idToken,
        authType: "oauth",
        // No bundle provided
        expirationDateMs,
      });

      expect(() => authSession.getSerializedState()).toThrow(
        "Bundle is required for non-passkey authentication types",
      );
    });

    it("should disconnect when the session expires", async () => {
      vi.useFakeTimers();
      try {
        const expirationDateMs = Date.now() + 10;
        const authSession = await AuthSession.create({
          signerHttpClient: mockSignerHttpClient,
          turnkey: mockTurnkeyClient,
          orgId: mockUser.orgId,
          idToken: mockUser.idToken,
          bundle: "test-oauth-bundle",
          authType: "oauth",
          expirationDateMs,
        });
        let disconnectEventEmitted = false;
        authSession.on("disconnect", () => (disconnectEventEmitted = true));
        expect(authSession.isConnected()).toBe(true);
        vi.advanceTimersByTime(9);
        expect(authSession.isConnected()).toBe(true);
        expect(disconnectEventEmitted).toBe(false);
        vi.advanceTimersByTime(2);
        expect(authSession.isConnected()).toBe(false);
        expect(disconnectEventEmitted).toBe(true);
      } finally {
        vi.useRealTimers();
      }
    });

    it("should emit disconnect event when explicitly disconnected", async () => {
      const expirationDateMs = Date.now() + 10;
      const authSession = await AuthSession.create({
        signerHttpClient: mockSignerHttpClient,
        turnkey: mockTurnkeyClient,
        orgId: mockUser.orgId,
        idToken: mockUser.idToken,
        bundle: "test-oauth-bundle",
        authType: "oauth",
        expirationDateMs,
      });
      let disconnectEventEmitted = false;
      authSession.on("disconnect", () => (disconnectEventEmitted = true));
      expect(authSession.isConnected()).toBe(true);
      authSession.disconnect();
      expect(authSession.isConnected()).toBe(false);
      expect(disconnectEventEmitted).toBe(true);
    });
  });

<<<<<<< HEAD
  describe("addOauthProvider", () => {
    it("should add an OAuth provider to the user's account", async () => {
      const expirationDateMs = Date.now() + DEFAULT_SESSION_EXPIRATION_MS;

      // Mock the turnkey client methods
      const mockStampCreateOauthProviders = vi.fn().mockResolvedValue({
        stampedRequest: "stamped-create-oauth-request",
=======
  describe("addPasskey", () => {
    it("should add a passkey to the user's account", async () => {
      const expirationDateMs = Date.now() + DEFAULT_SESSION_EXPIRATION_MS;

      // Mock the attestation result
      const mockAttestation = {
        challenge: new ArrayBuffer(32),
        authenticatorUserId: new ArrayBuffer(16),
        attestation: {
          credentialId: "new-credential-id",
          clientDataJson: "client-data",
          attestationObject: "attestation-object",
          transports: ["AUTHENTICATOR_TRANSPORT_INTERNAL" as const],
        },
      };

      vi.mocked(utils.getWebAuthnAttestationInternal).mockResolvedValue(
        mockAttestation as any,
      );

      // Mock the turnkey client methods
      const mockCreateAuthenticators = vi.fn().mockResolvedValue({
        activity: {
          id: "test-activity-id",
          status: "ACTIVITY_STATUS_COMPLETED",
          result: {
            createAuthenticatorsResult: {
              authenticatorIds: ["test-authenticator-id"],
            },
          },
        },
>>>>>>> eb32944d
      });

      const mockTurnkeyClientWithMethods = {
        ...mockTurnkeyClient,
<<<<<<< HEAD
        stampCreateOauthProviders: mockStampCreateOauthProviders,
      };

      // Mock the signer HTTP client response
      const mockOauthProviderInfo = {
        providerId: "test-provider-id",
        issuer: "https://accounts.google.com",
        providerName: "google",
        userDisplayName: "test@example.com",
      };

      vi.mocked(mockSignerHttpClient.request).mockImplementation(
        async (params) => {
          if (params.route === "signer/v1/whoami") {
            return mockUser;
          }
          if (params.route === "signer/v1/add-oauth-provider") {
            return { oauthProviders: [mockOauthProviderInfo] };
          }
          throw new Error(`Unexpected route: ${params.route}`);
        },
      );

=======
        createAuthenticators: mockCreateAuthenticators,
      };

>>>>>>> eb32944d
      const authSession = await AuthSession.create({
        signerHttpClient: mockSignerHttpClient,
        turnkey: mockTurnkeyClientWithMethods as any,
        orgId: mockUser.orgId,
        idToken: mockUser.idToken,
        bundle: "test-bundle",
        authType: "oauth",
        expirationDateMs,
      });

<<<<<<< HEAD
      const providerInfo = await authSession.addOauthProvider({
        providerName: "google",
        oidcToken: "test-oidc-token",
      });

      expect(providerInfo).toEqual(mockOauthProviderInfo);

      expect(mockStampCreateOauthProviders).toHaveBeenCalledWith({
        type: "ACTIVITY_TYPE_CREATE_OAUTH_PROVIDERS",
=======
      const passkeyInfo = await authSession.addPasskey();

      expect(passkeyInfo).toEqual({
        authenticatorId: "test-authenticator-id",
        name: expect.stringMatching(/^passkey-\d+$/),
        createdAt: expect.any(Number),
      });

      expect(mockCreateAuthenticators).toHaveBeenCalledWith({
        type: "ACTIVITY_TYPE_CREATE_AUTHENTICATORS_V2",
>>>>>>> eb32944d
        timestampMs: expect.any(String),
        organizationId: mockUser.orgId,
        parameters: {
          userId: mockUser.userId,
<<<<<<< HEAD
          oauthProviders: [
            {
              providerName: "google",
              oidcToken: "test-oidc-token",
            },
          ],
        },
      });

      expect(mockSignerHttpClient.request).toHaveBeenCalledWith({
        route: "signer/v1/add-oauth-provider",
        method: "POST",
        body: {
          stampedRequest: "stamped-create-oauth-request",
        },
      });
    });
  });

  describe("removeOauthProvider", () => {
    it("should remove an OAuth provider from the user's account", async () => {
      const expirationDateMs = Date.now() + DEFAULT_SESSION_EXPIRATION_MS;

      // Mock the turnkey client methods
      const mockStampDeleteOauthProviders = vi.fn().mockResolvedValue({
        stampedRequest: "stamped-delete-oauth-request",
      });

      const mockTurnkeyClientWithMethods = {
        ...mockTurnkeyClient,
        stampDeleteOauthProviders: mockStampDeleteOauthProviders,
      };

      vi.mocked(mockSignerHttpClient.request).mockImplementation(
        async (params) => {
          if (params.route === "signer/v1/whoami") {
            return mockUser;
          }
          if (params.route === "signer/v1/remove-oauth-provider") {
            return {};
          }
          throw new Error(`Unexpected route: ${params.route}`);
        },
      );

=======
          authenticators: [
            {
              attestation: mockAttestation.attestation,
              authenticatorName: expect.stringMatching(/^passkey-\d+$/),
              challenge: expect.any(String),
            },
          ],
        },
      });
    });
  });

  describe("removePasskey", () => {
    it("should remove a passkey from the user's account", async () => {
      const expirationDateMs = Date.now() + DEFAULT_SESSION_EXPIRATION_MS;

      // Mock the turnkey client methods
      const mockDeleteAuthenticators = vi.fn().mockResolvedValue({});

      const mockTurnkeyClientWithMethods = {
        ...mockTurnkeyClient,
        deleteAuthenticators: mockDeleteAuthenticators,
      };

>>>>>>> eb32944d
      const authSession = await AuthSession.create({
        signerHttpClient: mockSignerHttpClient,
        turnkey: mockTurnkeyClientWithMethods as any,
        orgId: mockUser.orgId,
        idToken: mockUser.idToken,
        bundle: "test-bundle",
        authType: "oauth",
        expirationDateMs,
      });

<<<<<<< HEAD
      await authSession.removeOauthProvider("test-provider-id");

      expect(mockStampDeleteOauthProviders).toHaveBeenCalledWith({
        type: "ACTIVITY_TYPE_DELETE_OAUTH_PROVIDERS",
=======
      await authSession.removePasskey("test-authenticator-id");

      expect(mockDeleteAuthenticators).toHaveBeenCalledWith({
        type: "ACTIVITY_TYPE_DELETE_AUTHENTICATORS",
>>>>>>> eb32944d
        timestampMs: expect.any(String),
        organizationId: mockUser.orgId,
        parameters: {
          userId: mockUser.userId,
<<<<<<< HEAD
          providerIds: ["test-provider-id"],
        },
      });

      expect(mockSignerHttpClient.request).toHaveBeenCalledWith({
        route: "signer/v1/remove-oauth-provider",
        method: "POST",
        body: {
          stampedRequest: "stamped-delete-oauth-request",
=======
          authenticatorIds: ["test-authenticator-id"],
>>>>>>> eb32944d
        },
      });
    });
  });
});<|MERGE_RESOLUTION|>--- conflicted
+++ resolved
@@ -5,13 +5,10 @@
 import type { AlchemyRestClient } from "@alchemy/common";
 import type { SignerHttpSchema } from "@alchemy/aa-infra";
 import { TurnkeyClient } from "@turnkey/http";
-<<<<<<< HEAD
-=======
 import * as utils from "../src/utils.js";
 
 // Mock getWebAuthnAttestationInternal
 vi.spyOn(utils, "getWebAuthnAttestationInternal");
->>>>>>> eb32944d
 
 describe("AuthSession", () => {
   let mockTurnkeyClient: TurnkeyClient;
@@ -209,15 +206,6 @@
     });
   });
 
-<<<<<<< HEAD
-  describe("addOauthProvider", () => {
-    it("should add an OAuth provider to the user's account", async () => {
-      const expirationDateMs = Date.now() + DEFAULT_SESSION_EXPIRATION_MS;
-
-      // Mock the turnkey client methods
-      const mockStampCreateOauthProviders = vi.fn().mockResolvedValue({
-        stampedRequest: "stamped-create-oauth-request",
-=======
   describe("addPasskey", () => {
     it("should add a passkey to the user's account", async () => {
       const expirationDateMs = Date.now() + DEFAULT_SESSION_EXPIRATION_MS;
@@ -249,12 +237,96 @@
             },
           },
         },
->>>>>>> eb32944d
       });
 
       const mockTurnkeyClientWithMethods = {
         ...mockTurnkeyClient,
-<<<<<<< HEAD
+        createAuthenticators: mockCreateAuthenticators,
+      };
+
+      const authSession = await AuthSession.create({
+        signerHttpClient: mockSignerHttpClient,
+        turnkey: mockTurnkeyClientWithMethods as any,
+        orgId: mockUser.orgId,
+        idToken: mockUser.idToken,
+        bundle: "test-bundle",
+        authType: "oauth",
+        expirationDateMs,
+      });
+
+      const passkeyInfo = await authSession.addPasskey();
+
+      expect(passkeyInfo).toEqual({
+        authenticatorId: "test-authenticator-id",
+        name: expect.stringMatching(/^passkey-\d+$/),
+        createdAt: expect.any(Number),
+      });
+
+      expect(mockCreateAuthenticators).toHaveBeenCalledWith({
+        type: "ACTIVITY_TYPE_CREATE_AUTHENTICATORS_V2",
+        timestampMs: expect.any(String),
+        organizationId: mockUser.orgId,
+        parameters: {
+          userId: mockUser.userId,
+          authenticators: [
+            {
+              attestation: mockAttestation.attestation,
+              authenticatorName: expect.stringMatching(/^passkey-\d+$/),
+              challenge: expect.any(String),
+            },
+          ],
+        },
+      });
+    });
+  });
+
+  describe("removePasskey", () => {
+    it("should remove a passkey from the user's account", async () => {
+      const expirationDateMs = Date.now() + DEFAULT_SESSION_EXPIRATION_MS;
+
+      // Mock the turnkey client methods
+      const mockDeleteAuthenticators = vi.fn().mockResolvedValue({});
+
+      const mockTurnkeyClientWithMethods = {
+        ...mockTurnkeyClient,
+        deleteAuthenticators: mockDeleteAuthenticators,
+      };
+
+      const authSession = await AuthSession.create({
+        signerHttpClient: mockSignerHttpClient,
+        turnkey: mockTurnkeyClientWithMethods as any,
+        orgId: mockUser.orgId,
+        idToken: mockUser.idToken,
+        bundle: "test-bundle",
+        authType: "oauth",
+        expirationDateMs,
+      });
+
+      await authSession.removePasskey("test-authenticator-id");
+
+      expect(mockDeleteAuthenticators).toHaveBeenCalledWith({
+        type: "ACTIVITY_TYPE_DELETE_AUTHENTICATORS",
+        timestampMs: expect.any(String),
+        organizationId: mockUser.orgId,
+        parameters: {
+          userId: mockUser.userId,
+          authenticatorIds: ["test-authenticator-id"],
+        },
+      });
+    });
+  });
+
+  describe("addOauthProvider", () => {
+    it("should add an OAuth provider to the user's account", async () => {
+      const expirationDateMs = Date.now() + DEFAULT_SESSION_EXPIRATION_MS;
+
+      // Mock the turnkey client methods
+      const mockStampCreateOauthProviders = vi.fn().mockResolvedValue({
+        stampedRequest: "stamped-create-oauth-request",
+      });
+
+      const mockTurnkeyClientWithMethods = {
+        ...mockTurnkeyClient,
         stampCreateOauthProviders: mockStampCreateOauthProviders,
       };
 
@@ -278,11 +350,6 @@
         },
       );
 
-=======
-        createAuthenticators: mockCreateAuthenticators,
-      };
-
->>>>>>> eb32944d
       const authSession = await AuthSession.create({
         signerHttpClient: mockSignerHttpClient,
         turnkey: mockTurnkeyClientWithMethods as any,
@@ -293,7 +360,6 @@
         expirationDateMs,
       });
 
-<<<<<<< HEAD
       const providerInfo = await authSession.addOauthProvider({
         providerName: "google",
         oidcToken: "test-oidc-token",
@@ -303,23 +369,10 @@
 
       expect(mockStampCreateOauthProviders).toHaveBeenCalledWith({
         type: "ACTIVITY_TYPE_CREATE_OAUTH_PROVIDERS",
-=======
-      const passkeyInfo = await authSession.addPasskey();
-
-      expect(passkeyInfo).toEqual({
-        authenticatorId: "test-authenticator-id",
-        name: expect.stringMatching(/^passkey-\d+$/),
-        createdAt: expect.any(Number),
-      });
-
-      expect(mockCreateAuthenticators).toHaveBeenCalledWith({
-        type: "ACTIVITY_TYPE_CREATE_AUTHENTICATORS_V2",
->>>>>>> eb32944d
         timestampMs: expect.any(String),
         organizationId: mockUser.orgId,
         parameters: {
           userId: mockUser.userId,
-<<<<<<< HEAD
           oauthProviders: [
             {
               providerName: "google",
@@ -365,32 +418,6 @@
         },
       );
 
-=======
-          authenticators: [
-            {
-              attestation: mockAttestation.attestation,
-              authenticatorName: expect.stringMatching(/^passkey-\d+$/),
-              challenge: expect.any(String),
-            },
-          ],
-        },
-      });
-    });
-  });
-
-  describe("removePasskey", () => {
-    it("should remove a passkey from the user's account", async () => {
-      const expirationDateMs = Date.now() + DEFAULT_SESSION_EXPIRATION_MS;
-
-      // Mock the turnkey client methods
-      const mockDeleteAuthenticators = vi.fn().mockResolvedValue({});
-
-      const mockTurnkeyClientWithMethods = {
-        ...mockTurnkeyClient,
-        deleteAuthenticators: mockDeleteAuthenticators,
-      };
-
->>>>>>> eb32944d
       const authSession = await AuthSession.create({
         signerHttpClient: mockSignerHttpClient,
         turnkey: mockTurnkeyClientWithMethods as any,
@@ -401,22 +428,14 @@
         expirationDateMs,
       });
 
-<<<<<<< HEAD
       await authSession.removeOauthProvider("test-provider-id");
 
       expect(mockStampDeleteOauthProviders).toHaveBeenCalledWith({
         type: "ACTIVITY_TYPE_DELETE_OAUTH_PROVIDERS",
-=======
-      await authSession.removePasskey("test-authenticator-id");
-
-      expect(mockDeleteAuthenticators).toHaveBeenCalledWith({
-        type: "ACTIVITY_TYPE_DELETE_AUTHENTICATORS",
->>>>>>> eb32944d
         timestampMs: expect.any(String),
         organizationId: mockUser.orgId,
         parameters: {
           userId: mockUser.userId,
-<<<<<<< HEAD
           providerIds: ["test-provider-id"],
         },
       });
@@ -426,9 +445,6 @@
         method: "POST",
         body: {
           stampedRequest: "stamped-delete-oauth-request",
-=======
-          authenticatorIds: ["test-authenticator-id"],
->>>>>>> eb32944d
         },
       });
     });
