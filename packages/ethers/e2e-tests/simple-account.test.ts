import {
  SimpleSmartContractAccount,
  getChain,
  getDefaultSimpleAccountFactoryAddress,
  type Address,
} from "@alchemy/aa-core";
import { Wallet } from "@ethersproject/wallet";
import { Alchemy, Network, type AlchemyProvider } from "alchemy-sdk";
<<<<<<< HEAD
import { polygonMumbai } from "viem/chains";
=======
import { sepolia } from "viem/chains";
>>>>>>> 9229fb52
import { EthersProviderAdapter } from "../src/provider-adapter.js";
import { convertWalletToAccountSigner } from "../src/utils.js";
import { API_KEY, OWNER_MNEMONIC, RPC_URL } from "./constants.js";

<<<<<<< HEAD
const chain = polygonMumbai;
=======
const chain = sepolia;
>>>>>>> 9229fb52

describe("Simple Account Tests", async () => {
  const alchemy = new Alchemy({
    apiKey: API_KEY,
    url: RPC_URL,
    network: Network.ETH_SEPOLIA,
  });
  const alchemyProvider = await alchemy.config.getProvider();
  const owner = Wallet.fromMnemonic(OWNER_MNEMONIC);

  it("should successfully get counterfactual address", async () => {
    const signer = givenConnectedProvider({ alchemyProvider, owner });
    expect(await signer.getAddress()).toMatchInlineSnapshot(
      `"0xb856DBD4fA1A79a46D426f537455e7d3E79ab7c4"`
    );
  });

  it("should execute successfully", async () => {
    const signer = givenConnectedProvider({ alchemyProvider, owner });
    const result = await signer.sendUserOperation({
      target: (await signer.getAddress()) as `0x${string}`,
      data: "0x",
    });
    const txnHash = signer.waitForUserOperationTransaction(
      result.hash as `0x${string}`
    );

    await expect(txnHash).resolves.not.toThrowError();
  }, 50000);

  it("should fail to execute if account address is not deployed and not correct", async () => {
    const accountAddress = "0xc33AbD9621834CA7c6Fc9f9CC3c47b9c17B03f9F";
    const signer = givenConnectedProvider({
      alchemyProvider,
      owner,
      accountAddress,
    });

    const result = signer.sendUserOperation({
      target: (await signer.getAddress()) as `0x${string}`,
      data: "0x",
    });

    await expect(result).rejects.toThrowError();
  }, 20000);
});

const givenConnectedProvider = ({
  alchemyProvider,
  owner,
  accountAddress,
}: {
  alchemyProvider: AlchemyProvider;
  owner: Wallet;
  accountAddress?: Address;
}) =>
  EthersProviderAdapter.fromEthersProvider(alchemyProvider).connectToAccount(
    (rpcClient) =>
      new SimpleSmartContractAccount({
        chain: getChain(alchemyProvider.network.chainId),
        owner: convertWalletToAccountSigner(owner),
        factoryAddress: getDefaultSimpleAccountFactoryAddress(chain),
        rpcClient,
        accountAddress,
      })
  );<|MERGE_RESOLUTION|>--- conflicted
+++ resolved
@@ -6,20 +6,12 @@
 } from "@alchemy/aa-core";
 import { Wallet } from "@ethersproject/wallet";
 import { Alchemy, Network, type AlchemyProvider } from "alchemy-sdk";
-<<<<<<< HEAD
-import { polygonMumbai } from "viem/chains";
-=======
 import { sepolia } from "viem/chains";
->>>>>>> 9229fb52
 import { EthersProviderAdapter } from "../src/provider-adapter.js";
 import { convertWalletToAccountSigner } from "../src/utils.js";
 import { API_KEY, OWNER_MNEMONIC, RPC_URL } from "./constants.js";
 
-<<<<<<< HEAD
-const chain = polygonMumbai;
-=======
 const chain = sepolia;
->>>>>>> 9229fb52
 
 describe("Simple Account Tests", async () => {
   const alchemy = new Alchemy({
