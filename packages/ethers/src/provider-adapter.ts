--- conflicted
+++ resolved
@@ -12,21 +12,8 @@
 import { defineReadOnly } from "@ethersproject/properties";
 import { JsonRpcProvider } from "@ethersproject/providers";
 import { AccountSigner } from "./account-signer.js";
-<<<<<<< HEAD
-
-export type EthersProviderAdapterOpts = { entryPointAddress?: Address } & (
-  | {
-      rpcProvider: string | PublicErc4337Client<HttpTransport>;
-      chainId: number;
-    }
-  | {
-      accountProvider: SmartAccountProvider<HttpTransport>;
-    }
-);
-=======
 import { EthersProviderAdapterOptsSchema } from "./schema.js";
 import type { EthersProviderAdapterOpts } from "./types.js";
->>>>>>> 9229fb52
 
 /** Lightweight Adapter for SmartAccountProvider to enable Signer Creation */
 export class EthersProviderAdapter extends JsonRpcProvider {
