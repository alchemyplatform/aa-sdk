--- conflicted
+++ resolved
@@ -1,23 +1,20 @@
 export { useSendEmailOtp } from "./hooks/useSendEmailOtp.js";
-<<<<<<< HEAD
 export type * from "./hooks/useSendEmailOtp.js";
+
 export { useSendSmsOtp } from "./hooks/useSendSmsOtp.js";
 export type * from "./hooks/useSendSmsOtp.js";
+
 export { useLookupUserByPhone } from "./hooks/useLookupUserByPhone.js";
 export type * from "./hooks/useLookupUserByPhone.js";
+
 export { useSubmitOtpCode } from "./hooks/useSubmitOtpCode.js";
 export type * from "./hooks/useSubmitOtpCode.js";
-=======
 
-export type * from "./hooks/useSubmitOtpCode.js";
-export { useSubmitOtpCode } from "./hooks/useSubmitOtpCode.js";
+export { usePrepareSwap } from "./hooks/usePrepareSwap.js";
+export type * from "./hooks/usePrepareSwap.js";
 
-export type * from "./hooks/usePrepareSwap.js";
-export { usePrepareSwap } from "./hooks/usePrepareSwap.js";
+export { usePrepareCalls } from "./hooks/usePrepareCalls.js";
+export type * from "./hooks/usePrepareCalls.js";
 
-export type * from "./hooks/usePrepareCalls.js";
-export { usePrepareCalls } from "./hooks/usePrepareCalls.js";
-
-export type * from "./hooks/useSendPreparedCalls.js";
 export { useSendPreparedCalls } from "./hooks/useSendPreparedCalls.js";
->>>>>>> ab095dd5
+export type * from "./hooks/useSendPreparedCalls.js";