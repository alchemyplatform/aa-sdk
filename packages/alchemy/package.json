--- conflicted
+++ resolved
@@ -45,15 +45,8 @@
     "vitest": "^0.31.0"
   },
   "dependencies": {
-<<<<<<< HEAD
-    "viem": "^1.16.2"
-  },
-  "peerDependencies": {
-    "@alchemy/aa-core": "^0.1.0-alpha.1"
-=======
     "@alchemy/aa-core": "^0.1.0",
     "viem": "^1.16.2"
->>>>>>> 5db2d486
   },
   "publishConfig": {
     "access": "public",
