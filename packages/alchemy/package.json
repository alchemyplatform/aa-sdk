--- conflicted
+++ resolved
@@ -39,11 +39,7 @@
     "test:run-e2e": "vitest run --config vitest.config.e2e.ts"
   },
   "devDependencies": {
-<<<<<<< HEAD
-    "@alchemy/aa-core": "^0.1.1",
-=======
     "@alchemy/aa-core": "^0.2.0",
->>>>>>> 9229fb52
     "typescript": "^5.0.4",
     "typescript-template": "*",
     "vitest": "^0.31.0"
