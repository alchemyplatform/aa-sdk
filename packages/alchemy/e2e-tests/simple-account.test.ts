import {
  SimpleSmartContractAccount,
  getDefaultSimpleAccountFactoryAddress,
  type SmartAccountSigner,
} from "@alchemy/aa-core";
import { toHex, type Address, type Chain, type Hash } from "viem";
import { mnemonicToAccount } from "viem/accounts";
import { sepolia } from "viem/chains";
import { AlchemyProvider } from "../src/provider.js";
import { API_KEY, OWNER_MNEMONIC, PAYMASTER_POLICY_ID } from "./constants.js";

<<<<<<< HEAD
const chain = polygonMumbai;
=======
const chain = sepolia;
>>>>>>> 9229fb52

describe("Simple Account Tests", () => {
  const ownerAccount = mnemonicToAccount(OWNER_MNEMONIC);
  const owner: SmartAccountSigner = {
    signMessage: async (msg) =>
      ownerAccount.signMessage({
        message: { raw: toHex(msg) },
      }),
    signTypedData: async () => "0xHash",
    getAddress: async () => ownerAccount.address,
    signerType: "e2e-test",
  };

  it("should successfully get counterfactual address", async () => {
    const signer = givenConnectedProvider({ owner, chain });
    expect(await signer.getAddress()).toMatchInlineSnapshot(
      `"0xb856DBD4fA1A79a46D426f537455e7d3E79ab7c4"`
    );
  });

  it("should execute successfully", async () => {
    const signer = givenConnectedProvider({ owner, chain });
    const result = await signer.sendUserOperation({
      target: await signer.getAddress(),
      data: "0x",
    });
    const txnHash = signer.waitForUserOperationTransaction(result.hash as Hash);

    await expect(txnHash).resolves.not.toThrowError();
  }, 50000);

  it("should fail to execute if account address is not deployed and not correct", async () => {
    const accountAddress = "0xc33AbD9621834CA7c6Fc9f9CC3c47b9c17B03f9F";
    const signer = givenConnectedProvider({ owner, chain, accountAddress });

    const result = signer.sendUserOperation({
      target: await signer.getAddress(),
      data: "0x",
    });

    await expect(result).rejects.toThrowError();
  });

  it("should successfully execute with alchemy paymaster info", async () => {
    const signer = givenConnectedProvider({
      owner,
      chain,
    }).withAlchemyGasManager({
      policyId: PAYMASTER_POLICY_ID,
    });

    const result = await signer.sendUserOperation({
      target: await signer.getAddress(),
      data: "0x",
    });
    const txnHash = signer.waitForUserOperationTransaction(result.hash as Hash);

    await expect(txnHash).resolves.not.toThrowError();
  }, 50000);

  it("should successfully override fees in alchemy paymaster", async () => {
    const signer = givenConnectedProvider({ owner, chain })
      .withAlchemyGasManager({
        policyId: PAYMASTER_POLICY_ID,
      })
      .withFeeDataGetter(async () => ({
        maxFeePerGas: 1n,
        maxPriorityFeePerGas: 1n,
      }));

    // this should fail since we set super low fees
    await expect(
      async () =>
        await signer.sendUserOperation({
          target: await signer.getAddress(),
          data: "0x",
        })
    ).rejects.toThrow();
  }, 50000);

  it("should successfully use paymaster with fee opts", async () => {
    const signer = givenConnectedProvider({
      owner,
      chain,
      feeOpts: {
        baseFeeBufferPercent: 50n,
        maxPriorityFeeBufferPercent: 50n,
        preVerificationGasBufferPercent: 50n,
      },
    });

    const result = await signer.sendUserOperation({
      target: await signer.getAddress(),
      data: "0x",
    });
    const txnHash = signer.waitForUserOperationTransaction(result.hash as Hash);

    await expect(txnHash).resolves.not.toThrowError();
  }, 50000);

  it("should execute successfully via drop and replace", async () => {
    const signer = givenConnectedProvider({
      owner,
      chain,
    });

    const result = await signer.sendUserOperation({
      target: await signer.getAddress(),
      data: "0x",
    });
    const replacedResult = await signer.dropAndReplaceUserOperation(
      result.request
    );

    const txnHash = signer.waitForUserOperationTransaction(replacedResult.hash);
    await expect(txnHash).resolves.not.toThrowError();
  }, 50000);

  it("should execute successfully via drop and replace when using paymaster", async () => {
    const signer = givenConnectedProvider({
      owner,
      chain,
    }).withAlchemyGasManager({
      policyId: PAYMASTER_POLICY_ID,
    });

    const result = await signer.sendUserOperation({
      target: await signer.getAddress(),
      data: "0x",
    });
    const replacedResult = await signer.dropAndReplaceUserOperation(
      result.request
    );

    const txnHash = signer.waitForUserOperationTransaction(replacedResult.hash);
    await expect(txnHash).resolves.not.toThrowError();
  }, 50000);
});

const givenConnectedProvider = ({
  owner,
  chain,
  accountAddress,
  feeOpts,
}: {
  owner: SmartAccountSigner;
  chain: Chain;
  accountAddress?: Address;
  feeOpts?: {
    baseFeeBufferPercent?: bigint;
    maxPriorityFeeBufferPercent?: bigint;
    preVerificationGasBufferPercent?: bigint;
  };
}) =>
  new AlchemyProvider({
    apiKey: API_KEY!,
    chain,
    feeOpts,
  }).connect(
    (provider) =>
      new SimpleSmartContractAccount({
        chain,
        owner,
        factoryAddress: getDefaultSimpleAccountFactoryAddress(chain),
        rpcClient: provider,
        accountAddress,
      })
  );<|MERGE_RESOLUTION|>--- conflicted
+++ resolved
@@ -9,11 +9,7 @@
 import { AlchemyProvider } from "../src/provider.js";
 import { API_KEY, OWNER_MNEMONIC, PAYMASTER_POLICY_ID } from "./constants.js";
 
-<<<<<<< HEAD
-const chain = polygonMumbai;
-=======
 const chain = sepolia;
->>>>>>> 9229fb52
 
 describe("Simple Account Tests", () => {
   const ownerAccount = mnemonicToAccount(OWNER_MNEMONIC);
