<<<<<<< HEAD
import type { IsUndefined, SignableMessage, TypedDataDefinition } from "viem";
=======
import type { IsUndefined, RpcUserOperation } from "viem";
>>>>>>> 171eb900
import type { SmartAccount } from "viem/account-abstraction";

export type GetAccountParameter<
  TAccount extends SmartAccount | undefined = SmartAccount | undefined,
  TAccountOverride extends SmartAccount = SmartAccount,
> =
  IsUndefined<TAccount> extends true
    ? { account: TAccountOverride }
    : { account?: TAccountOverride };

<<<<<<< HEAD
export type SignatureRequest =
  | {
      type: "personal_sign";
      data: SignableMessage;
    }
  | {
      type: "eth_signTypedData_v4";
      data: TypedDataDefinition;
    };
=======
// Minimal RPC schema that only declares the Alchemy priority fee method.
export type AlchemyRpcSchema = [
  {
    Method: "rundler_maxPriorityFeePerGas";
    Parameters: [];
    ReturnType: RpcUserOperation["maxPriorityFeePerGas"];
  },
];
>>>>>>> 171eb900
<|MERGE_RESOLUTION|>--- conflicted
+++ resolved
@@ -1,8 +1,9 @@
-<<<<<<< HEAD
-import type { IsUndefined, SignableMessage, TypedDataDefinition } from "viem";
-=======
-import type { IsUndefined, RpcUserOperation } from "viem";
->>>>>>> 171eb900
+import type {
+  IsUndefined,
+  SignableMessage,
+  TypedDataDefinition,
+  RpcUserOperation,
+} from "viem";
 import type { SmartAccount } from "viem/account-abstraction";
 
 export type GetAccountParameter<
@@ -13,7 +14,6 @@
     ? { account: TAccountOverride }
     : { account?: TAccountOverride };
 
-<<<<<<< HEAD
 export type SignatureRequest =
   | {
       type: "personal_sign";
@@ -23,7 +23,7 @@
       type: "eth_signTypedData_v4";
       data: TypedDataDefinition;
     };
-=======
+
 // Minimal RPC schema that only declares the Alchemy priority fee method.
 export type AlchemyRpcSchema = [
   {
@@ -31,5 +31,4 @@
     Parameters: [];
     ReturnType: RpcUserOperation["maxPriorityFeePerGas"];
   },
-];
->>>>>>> 171eb900
+];