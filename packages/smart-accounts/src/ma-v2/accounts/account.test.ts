import {
  createWalletClient,
  custom,
  parseEther,
  type Call,
  publicActions,
  testActions,
  type Address,
  type Hex,
  type LocalAccount,
  concat,
  concatHex,
  encodeFunctionData,
  getContract,
  getContractAddress,
  hashMessage,
  hashTypedData,
  isAddress,
  prepareEncodeFunctionData,
  toHex,
  zeroAddress,
  type ContractFunctionName,
  type TestActions,
  parseAbi,
  createPublicClient,
  serializeErc6492Signature,
  serializeErc8010Signature,
} from "viem";
import {
  createBundlerClient,
  entryPoint07Abi,
  createWebAuthnCredential,
  toWebAuthnAccount,
  type WebAuthnAccount,
} from "viem/account-abstraction";
import { generatePrivateKey, privateKeyToAccount } from "viem/accounts";
import { setBalance } from "viem/actions";
import { parsePublicKey } from "webauthn-p256";
import { local070Instance } from "~test/instances.js";
import { paymaster070 } from "~test/paymaster/paymaster070.js";
import { SoftWebauthnDevice } from "~test/webauthn.js";
import { WebAuthnValidationModule } from "../modules/webauthn-validation/module.js";
import { toModularAccountV2 } from "./account.js";
import { toLightAccount } from "../../light-account/accounts/account.js";
import { deferralActions } from "../decorators/deferralActions.js";
import { installValidationActions } from "../decorators/installValidation.js";
import { HookType, SignaturePrefix } from "../types.js";
import { buildFullNonceKey, DefaultModuleAddress } from "../utils/account.js";
import { semiModularAccountBytecodeAbi } from "../abis/semiModularAccountBytecodeAbi.js";
import { SingleSignerValidationModule } from "../modules/single-signer-validation/module.js";
import { PermissionBuilder, PermissionType } from "../permissionBuilder.js";
import { buildDeferredActionDigest } from "../utils/deferredActions.js";
import { PaymasterGuardModule } from "../modules/paymaster-guard-module/module.js";
import { AllowlistModule } from "../modules/allowlist-module/module.js";
import { NativeTokenLimitModule } from "../modules/native-token-limit-module/module.js";
import { TimeRangeModule } from "../modules/time-range-module/module.js";
import { getMAV2UpgradeToData } from "../utils/account.js";
import { packAccountGasLimits, packPaymasterData } from "../../utils.js";
import { alchemyEstimateFeesPerGas } from "@alchemy/aa-infra";
<<<<<<< HEAD
import type { WebAuthnP256 } from "ox";
import { toWebAuthnSignature } from "../utils/signature.js";
import { raise } from "@alchemy/common";
=======
import { EXECUTE_USER_OP_SELECTOR } from "../utils/account.js";
>>>>>>> 72b6abd6

// Note: These tests maintain a shared state to not break the local-running rundler by desyncing the chain.
describe("MA v2 Account Tests", async () => {
  const instance = local070Instance;
  const VALID_1271_SIG_MAGIC_BYTES = "0x1626ba7e";

  let client: ReturnType<typeof instance.getClient> &
    ReturnType<typeof publicActions> &
    TestActions;

  beforeAll(async () => {
    client = instance
      .getClient()
      .extend(publicActions)
      .extend(testActions({ mode: "anvil" }));
  });

  let owner: LocalAccount;
  let sessionKey: LocalAccount;

  const target = "0x000000000000000000000000000000000000dEaD" as Address;
  const sendAmount = parseEther("1");

  const getTargetBalance = async (): Promise<bigint> =>
    client.getBalance({
      address: target,
    });

  beforeEach(async () => {
    owner = privateKeyToAccount(generatePrivateKey());
    sessionKey = privateKeyToAccount(generatePrivateKey());
  });

  it("should correctly encode and decode a single call transaction data", async () => {
    const provider = await givenConnectedProvider({ signer: owner });
    const data = [
      {
        to: target,
        data: "0xdeadbeef" as Hex,
      },
    ] satisfies Call[];

    const encoded = await provider.account.encodeCalls(data);

    expect(encoded).toBe(
      "0xb61d27f6000000000000000000000000000000000000000000000000000000000000dead000000000000000000000000000000000000000000000000000000000000000000000000000000000000000000000000000000000000000000000000000000600000000000000000000000000000000000000000000000000000000000000004deadbeef00000000000000000000000000000000000000000000000000000000",
    );

    expect(provider.account.decodeCalls).toBeDefined();

    const decoded = await provider.account.decodeCalls!(encoded);

    // Test again, with `executeUserOp` selector prepended.
    const encodedWithSelector = concatHex([EXECUTE_USER_OP_SELECTOR, encoded]);
    const decodedWithSelector =
      await provider.account.decodeCalls!(encodedWithSelector);

    expect(decodedWithSelector).toEqual(decoded);

    expect(decoded.length).toEqual(data.length);
    expect(decoded[0].to.toLowerCase()).toEqual(data[0].to.toLowerCase());
    expect(decoded[0].value).toBe(0n);
    expect(decoded[0].data?.toLowerCase()).toEqual(data[0].data?.toLowerCase());
  });

  it("should correctly encode and decode a single call transaction with value", async () => {
    const provider = await givenConnectedProvider({ signer: owner });
    const data = [
      {
        to: target,
        data: "0xdeadbeef" as Hex,
        value: parseEther("1"),
      },
    ] satisfies Call[];

    const encoded = await provider.account.encodeCalls(data);

    expect(encoded).toBe(
      "0xb61d27f6000000000000000000000000000000000000000000000000000000000000dead0000000000000000000000000000000000000000000000000de0b6b3a764000000000000000000000000000000000000000000000000000000000000000000600000000000000000000000000000000000000000000000000000000000000004deadbeef00000000000000000000000000000000000000000000000000000000",
    );

    expect(provider.account.decodeCalls).toBeDefined();

    const decoded = await provider.account.decodeCalls!(encoded);

    // Test again, with `executeUserOp` selector prepended.
    const encodedWithSelector = concatHex([EXECUTE_USER_OP_SELECTOR, encoded]);
    const decodedWithSelector =
      await provider.account.decodeCalls!(encodedWithSelector);

    expect(decodedWithSelector).toEqual(decoded);

    expect(decoded.length).toEqual(data.length);
    expect(decoded[0].to.toLowerCase()).toEqual(data[0].to.toLowerCase());
    expect(decoded[0].value).toBe(parseEther("1"));
    expect(decoded[0].data?.toLowerCase()).toEqual(data[0].data?.toLowerCase());
  });

  it("should correctly encode and decode a batch call transaction data", async () => {
    const provider = await givenConnectedProvider({ signer: owner });
    const data = [
      {
        to: target,
        data: "0xdeadbeef" as Hex,
      },
      {
        to: target,
        value: parseEther("1"),
        data: "0xcafebabe" as Hex,
      },
    ] satisfies Call[];

    const encoded = await provider.account.encodeCalls(data);

    expect(encoded).toBe(
      "0x34fcd5be00000000000000000000000000000000000000000000000000000000000000200000000000000000000000000000000000000000000000000000000000000002000000000000000000000000000000000000000000000000000000000000004000000000000000000000000000000000000000000000000000000000000000e0000000000000000000000000000000000000000000000000000000000000dead000000000000000000000000000000000000000000000000000000000000000000000000000000000000000000000000000000000000000000000000000000600000000000000000000000000000000000000000000000000000000000000004deadbeef00000000000000000000000000000000000000000000000000000000000000000000000000000000000000000000000000000000000000000000dead0000000000000000000000000000000000000000000000000de0b6b3a764000000000000000000000000000000000000000000000000000000000000000000600000000000000000000000000000000000000000000000000000000000000004cafebabe00000000000000000000000000000000000000000000000000000000",
    );

    expect(provider.account.decodeCalls).toBeDefined();

    const decoded = await provider.account.decodeCalls!(encoded);

    // Test again, with `executeUserOp` selector prepended.
    const encodedWithSelector = concatHex([EXECUTE_USER_OP_SELECTOR, encoded]);
    const decodedWithSelector =
      await provider.account.decodeCalls!(encodedWithSelector);

    expect(decodedWithSelector).toEqual(decoded);

    expect(decoded.length).toEqual(data.length);
    expect(decoded[0].to.toLowerCase()).toEqual(data[0].to.toLowerCase());
    expect(decoded[0].value).toBe(0n);
    expect(decoded[0].data?.toLowerCase()).toEqual(data[0].data?.toLowerCase());
    expect(decoded[1].to.toLowerCase()).toEqual(data[1].to.toLowerCase());
    expect(decoded[1].value).toBe(parseEther("1"));
    expect(decoded[1].data?.toLowerCase()).toEqual(data[1].data?.toLowerCase());
  });

  it("sends a simple UO", { retry: 3, timeout: 30_000 }, async () => {
    const provider = await givenConnectedProvider({ signer: owner });

    await setBalance(instance.getClient(), {
      address: provider.account.address,
      value: parseEther("20"),
    });

    const startingAddressBalance = await getTargetBalance();

    const hash = await provider.sendUserOperation({
      calls: [
        {
          to: target,
          value: sendAmount,
          data: "0x",
        },
      ],
    });

    await provider.waitForUserOperationReceipt({
      hash,
      timeout: 30_000,
    });

    await expect(getTargetBalance()).resolves.toEqual(
      startingAddressBalance + sendAmount,
    );
  });

  it(
    "sends a simple UO with webauthn account",
    { retry: 3, timeout: 30_000 },
    async () => {
      const credential = await givenWebauthnCredential();

      const provider = await givenConnectedProvider({
        signer: toWebAuthnAccount(credential),
      });

      await setBalance(instance.getClient(), {
        address: provider.account.address,
        value: parseEther("2"),
      });

      const hash = await provider.sendUserOperation({
        calls: [
          {
            to: target,
            value: sendAmount,
            data: "0x",
          },
        ],
      });

      const startingAddressBalance = await getTargetBalance();

      await provider.waitForUserOperationReceipt({ hash, timeout: 30_000 });

      await expect(getTargetBalance()).resolves.toEqual(
        startingAddressBalance + sendAmount,
      );
    },
  );

  it("installs WebAuthnValidationModule, sends UO on behalf of owner with webauthn session key", async () => {
    const credential = await givenWebauthnCredential();

    const provider = await givenConnectedProvider({
      signer: toWebAuthnAccount(credential),
    });

    await setBalance(instance.getClient(), {
      address: provider.account.address,
      value: parseEther("2"),
    });

    const sessionKeyCredential = await givenWebauthnCredential();
    const { x, y } = parsePublicKey(sessionKeyCredential.credential.publicKey);

    // install webauthn validation module
    const hash = await provider
      .extend(installValidationActions)
      .installValidation({
        validationConfig: {
          moduleAddress: DefaultModuleAddress.WEBAUTHN_VALIDATION,
          entityId: 1,
          isGlobal: true,
          isSignatureValidation: true,
          isUserOpValidation: true,
        },
        selectors: [],
        installData: WebAuthnValidationModule.encodeOnInstallData({
          entityId: 1,
          x,
          y,
        }),
        hooks: [],
      });

    // wait for the UserOperation to be mined
    await provider.waitForUserOperationReceipt({ hash, timeout: 30_000 });

    // create session key client
    const sessionKeyClient = await givenConnectedProvider({
      signer: toWebAuthnAccount(sessionKeyCredential),
      accountAddress: provider.account.address,
      signerEntity: { entityId: 1, isGlobalValidation: true },
      // We don't need factory args here since we already installed the validation on-chain, which deployed the acct.
    });

    const sessionKeyHash = await sessionKeyClient.sendUserOperation({
      calls: [
        {
          to: target,
          value: sendAmount,
          data: "0x",
        },
      ],
    });

    await sessionKeyClient.waitForUserOperationReceipt({
      hash: sessionKeyHash,
      timeout: 30_000,
    });
  });

  it("successfully sign and validate a message with EIP-1271 using WebAuthn account", async () => {
    const credential = await givenWebauthnCredential();

    const provider = await givenConnectedProvider({
      signer: toWebAuthnAccount(credential),
    });

    const message = "0xdecafbad";

    // WebAuthn signMessage automatically wraps the message in EIP-712
    // ReplaySafeHash format and returns a properly formatted signature.
    const signature = await provider.account.signMessage({ message });

    const publicClient = createPublicClient({
      chain: instance.chain,
      transport: custom(instance.getClient()),
    });
    const isValid = await publicClient.verifyMessage({
      address: provider.account.address,
      message,
      signature,
    });
    expect(isValid).toBe(true);
  });

  it("successfully sign and validate typed data with EIP-1271 using WebAuthn account", async () => {
    const credential = await givenWebauthnCredential();

    const provider = await givenConnectedProvider({
      signer: toWebAuthnAccount(credential),
    });

    const typedData = {
      domain: {
        name: "Ether Mail",
        version: "1",
        chainId: 1,
        verifyingContract: "0xCcCCccccCCCCcCCCCCCcCcCccCcCCCcCcccccccC",
      },
      types: {
        Person: [
          { name: "name", type: "string" },
          { name: "wallet", type: "address" },
        ],
        Mail: [
          { name: "from", type: "Person" },
          { name: "to", type: "Person" },
          { name: "contents", type: "string" },
        ],
      },
      primaryType: "Mail",
      message: {
        from: {
          name: "Cow",
          wallet: "0xCD2a3d9F938E13CD947Ec05AbC7FE734Df8DD826",
        },
        to: {
          name: "Bob",
          wallet: "0xbBbBBBBbbBBBbbbBbbBbbbbBBbBbbbbBbBbbBBbB",
        },
        contents: "Hello, Bob!",
      },
    } as const;

    // WebAuthn signTypedData automatically wraps the typed data in EIP-712
    // ReplaySafeHash format and returns a properly formatted signature.
    const signature = await provider.account.signTypedData(typedData);

    const publicClient = createPublicClient({
      chain: instance.chain,
      transport: custom(instance.getClient()),
    });
    const isValid = await publicClient.verifyTypedData({
      ...typedData,
      address: provider.account.address,
      signature,
    });
    expect(isValid).toBe(true);
  });

  it(
    "successfully sign and validate a message, for native and single signer validation",
    { retry: 3, timeout: 30_000 },
    async () => {
      const provider = (await givenConnectedProvider({ signer: owner })).extend(
        installValidationActions,
      );

      await setBalance(instance.getClient(), {
        address: provider.account.address,
        value: parseEther("2"),
      });

      const accountContract = getContract({
        address: provider.account.address,
        abi: semiModularAccountBytecodeAbi,
        client,
      });

      // UO deploys the account to test 1271 against
      const hash = await provider.installValidation({
        validationConfig: {
          moduleAddress: DefaultModuleAddress.SINGLE_SIGNER_VALIDATION,
          entityId: 1,
          isGlobal: true,
          isSignatureValidation: true,
          isUserOpValidation: true,
        },
        selectors: [],
        installData: SingleSignerValidationModule.encodeOnInstallData({
          entityId: 1,
          signer: sessionKey.address,
        }),
        hooks: [],
      });

      await provider.waitForUserOperationReceipt({ hash, timeout: 30_000 });

      const message = "testmessage";

      const signature = await provider.account.signMessage({
        message,
      });

      await expect(
        accountContract.read.isValidSignature([
          hashMessage(message),
          signature,
        ]),
      ).resolves.toEqual(VALID_1271_SIG_MAGIC_BYTES);

      // connect session key
      const sessionKeyClient = await givenConnectedProvider({
        signer: sessionKey,
        accountAddress: provider.account.address,
        signerEntity: { entityId: 1, isGlobalValidation: true },
      });

      const sessionKeySig = await sessionKeyClient.account.signMessage({
        message,
      });

      await expect(
        accountContract.read.isValidSignature([
          hashMessage(message),
          sessionKeySig,
        ]),
      ).resolves.toEqual(VALID_1271_SIG_MAGIC_BYTES);
    },
  );

  it(
    "successfully sign and validate typed data messages, for native and single signer validation",
    { retry: 3, timeout: 30_000 },
    async () => {
      const provider = (await givenConnectedProvider({ signer: owner })).extend(
        installValidationActions,
      );

      await setBalance(instance.getClient(), {
        address: provider.account.address,
        value: parseEther("2"),
      });

      const accountContract = getContract({
        address: provider.account.address,
        abi: semiModularAccountBytecodeAbi,
        client,
      });

      // UO deploys the account to test 1271 against
      const hash = await provider.installValidation({
        validationConfig: {
          moduleAddress: DefaultModuleAddress.SINGLE_SIGNER_VALIDATION,
          entityId: 1,
          isGlobal: true,
          isSignatureValidation: true,
          isUserOpValidation: true,
        },
        selectors: [],
        installData: SingleSignerValidationModule.encodeOnInstallData({
          entityId: 1,
          signer: sessionKey.address,
        }),
        hooks: [],
      });

      await provider.waitForUserOperationReceipt({ hash, timeout: 30_000 });

      const typedData = {
        domain: {
          name: "Ether Mail",
          version: "1",
          chainId: 1,
          verifyingContract: "0xCcCCccccCCCCcCCCCCCcCcCccCcCCCcCcccccccC",
        },
        types: {
          Person: [
            { name: "name", type: "string" },
            { name: "wallet", type: "address" },
          ],
          Mail: [
            { name: "from", type: "Person" },
            { name: "to", type: "Person" },
            { name: "contents", type: "string" },
          ],
        },
        primaryType: "Mail",
        message: {
          from: {
            name: "Cow",
            wallet: "0xCD2a3d9F938E13CD947Ec05AbC7FE734Df8DD826",
          },
          to: {
            name: "Bob",
            wallet: "0xbBbBBBBbbBBBbbbBbbBbbbbBBbBbbbbBbBbbBBbB",
          },
          contents: "Hello, Bob!",
        },
      } as const;

      const hashedMessageTypedData = hashTypedData(typedData);

      const { type, data } = await provider.account.prepareSignature({
        type: "eth_signTypedData_v4",
        data: typedData,
      });

      if (type !== "eth_signTypedData_v4") {
        throw new Error("Invalid signature request type");
      }

      const signature = await owner.signTypedData(data);

      const fmtSignature = await provider.account.formatSignature(signature);

      await expect(
        accountContract.read.isValidSignature([
          hashedMessageTypedData,
          fmtSignature,
        ]),
      ).resolves.toEqual(VALID_1271_SIG_MAGIC_BYTES);

      // connect session key
      const sessionKeyClient = await givenConnectedProvider({
        signer: sessionKey,
        accountAddress: provider.account.address,
        signerEntity: { entityId: 1, isGlobalValidation: true },
      });

      const sessionKeySignature =
        await sessionKeyClient.account.signTypedData(typedData);

      await expect(
        accountContract.read.isValidSignature([
          hashedMessageTypedData,
          sessionKeySignature,
        ]),
      ).resolves.toEqual(VALID_1271_SIG_MAGIC_BYTES);
    },
  );

  it(
    "should expose prepare and format functions that work for sma-b",
    { retry: 3, timeout: 30_000 },
    async () => {
      const provider = await givenConnectedProvider({ signer: owner });

      const message = "hello world";

      const { type, data } = await provider.account.prepareSignature({
        type: "personal_sign",
        data: message,
      });

      const ownerSig = await (type === "personal_sign"
        ? owner.signMessage({ message: data })
        : owner.signTypedData(data));

      // Viem's AA stack automatically serializes 6492 signatures whenever `SmartContractAccount.signMessage` is called,
      // so we need to do that check separately when using prepare/format sign.
      const [formattedSig, { factory, factoryData }] = await Promise.all([
        provider.account.formatSignature(ownerSig),
        provider.account.getFactoryArgs(),
      ]);

      const signature =
        factory && factoryData
          ? serializeErc6492Signature({
              address: factory,
              data: factoryData,
              signature: formattedSig,
            })
          : formattedSig;

      const publicClient = createPublicClient({
        chain: instance.chain,
        transport: custom(instance.getClient()),
      });
      const isValid = await publicClient.verifyMessage({
        address: provider.account.address,
        message,
        signature,
      });
      expect(isValid).toBe(true);
    },
  );

  it(
    "should expose prepare and format functions that work for 7702",
    { retry: 3, timeout: 30_000 },
    async () => {
      const publicClient = createPublicClient({
        chain: instance.chain,
        transport: custom(instance.getClient()),
      });

      const provider = await givenConnectedProvider({
        signer: owner,
        mode: "7702",
      });

      const message = "hello world";

      const { type, data } = await provider.account.prepareSignature({
        type: "personal_sign",
        data: message,
      });

      const ownerSig = await (type === "personal_sign"
        ? owner.signMessage({ message: data })
        : owner.signTypedData(data));

      const [formattedSig, ownerNonce] = await Promise.all([
        provider.account.formatSignature(ownerSig),
        await publicClient.getTransactionCount({
          address: owner.address,
          blockTag: "latest",
        }),
      ]);

      const authorization = provider.account.authorization
        ? await owner.signAuthorization?.({
            ...provider.account.authorization,
            chainId: provider.chain.id,
            nonce: ownerNonce,
          })
        : raise("Owner is unable to sign authorization");

      // For an undelegated 7702 account, we must serialize an ERC-8010 signature instead of 6492.
      const signature = authorization
        ? serializeErc8010Signature({
            address: owner.address,
            authorization,
            signature: formattedSig,
          })
        : formattedSig;

      const isValid = await publicClient.verifyMessage({
        address: provider.account.address,
        message,
        signature,
      });
      expect(isValid).toBe(true);
    },
  );

  it(
    "should expose prepare and format functions that work using WebAuthn",
    { retry: 3, timeout: 30_000 },
    async () => {
      const credential = await givenWebauthnCredential();

      const provider = await givenConnectedProvider({
        signer: toWebAuthnAccount(credential),
      });

      const message = "hello world";

      const { type, data } = await provider.account.prepareSignature({
        type: "personal_sign",
        data: message,
      });

      if (type !== "eth_signTypedData_v4") {
        throw new Error("Unexpected signature request type");
      }

      const webAuthnAccount = toWebAuthnAccount(credential);
      const ownerSig = toWebAuthnSignature(
        await webAuthnAccount.sign({ hash: hashTypedData(data) }),
      );

      // Viem's AA stack automatically serializes 6492 signatures whenever `SmartContractAccount.signMessage` is called,
      // so we need to do that check separately when using prepare/format sign.
      const [formattedSig, { factory, factoryData }] = await Promise.all([
        provider.account.formatSignature(ownerSig),
        provider.account.getFactoryArgs(),
      ]);

      const signature =
        factory && factoryData
          ? serializeErc6492Signature({
              address: factory,
              data: factoryData,
              signature: formattedSig,
            })
          : formattedSig;

      const publicClient = createPublicClient({
        chain: instance.chain,
        transport: custom(instance.getClient()),
      });
      const isValid = await publicClient.verifyMessage({
        address: provider.account.address,
        message,
        signature,
      });
      expect(isValid).toBe(true);
    },
  );

  it("adds a session key with no permissions", async () => {
    const provider = (await givenConnectedProvider({ signer: owner })).extend(
      installValidationActions,
    );

    await setBalance(client, {
      address: provider.account.address,
      value: parseEther("2"),
    });

    const hash = await provider.installValidation({
      validationConfig: {
        moduleAddress: DefaultModuleAddress.SINGLE_SIGNER_VALIDATION,
        entityId: 1,
        isGlobal: true,
        isSignatureValidation: true,
        isUserOpValidation: true,
      },
      selectors: [],
      installData: SingleSignerValidationModule.encodeOnInstallData({
        entityId: 1,
        signer: sessionKey.address,
      }),
      hooks: [],
    });

    await provider.waitForUserOperationReceipt({ hash, timeout: 30_000 });

    const startingAddressBalance = await getTargetBalance();

    // connect session key and send tx with session key
    const sessionKeyClient = await givenConnectedProvider({
      signer: sessionKey,
      accountAddress: provider.account.address,
      signerEntity: { entityId: 1, isGlobalValidation: true },
    });

    const sessionKeyHash = await sessionKeyClient.sendUserOperation({
      calls: [
        {
          to: target,
          value: sendAmount,
          data: "0x",
        },
      ],
    });

    await sessionKeyClient.waitForUserOperationReceipt({
      hash: sessionKeyHash,
      timeout: 30_000,
    });

    await expect(getTargetBalance()).resolves.toEqual(
      startingAddressBalance + sendAmount,
    );
  });

  it(
    "installs a session key via deferred action using PermissionBuilder signed by the owner and has it sign a UO",
    { retry: 3, timeout: 30_000 },
    async () => {
      const provider = (
        await givenConnectedProvider({
          signer: owner,
        })
      )
        .extend(installValidationActions)
        .extend(deferralActions);

      await setBalance(client, {
        address: provider.account.address,
        value: parseEther("2"),
      });

      const { entityId, nonce } = await provider.getEntityIdAndNonce({
        isGlobalValidation: false,
      });

      // Must be built with the client that's going to sign the deferred action
      // OR a client with the same set signer entity as the signing client (entityId + isGlobal)
      const { typedData, fullPreSignatureDeferredActionDigest } =
        await new PermissionBuilder({
          client: provider,
          key: {
            publicKey: sessionKey.address,
            type: "secp256k1",
          },
          entityId,
          nonce,
          deadline: 0,
        })
          .addPermission({
            permission: {
              type: PermissionType.GAS_LIMIT,
              data: {
                limit: toHex(parseEther("1")),
              },
            },
          })
          .addPermission({
            permission: {
              type: PermissionType.CONTRACT_ACCESS,
              data: {
                address: target,
              },
            },
          })
          .compileDeferred();

      const deferredValidationSig = await owner.signTypedData(typedData);

      // Build the full hex to prepend to the UO signature
      const deferredActionDigest = buildDeferredActionDigest({
        fullPreSignatureDeferredActionDigest,
        sig: concatHex([SignaturePrefix.EOA, deferredValidationSig]),
      });

      // Initialize the session key client corresponding to the session key we will install in the deferred action
      const sessionKeyClient = await givenConnectedProvider({
        signer: sessionKey,
        accountAddress: provider.account.address,
        factoryArgs: await provider.account.getFactoryArgs(),
        deferredAction: deferredActionDigest,
      });

      // Send the UserOp
      const hash = await sessionKeyClient.sendUserOperation({
        calls: [
          {
            to: target,
            value: sendAmount,
            data: "0x",
          },
        ],
      });

      await provider.waitForUserOperationReceipt({ hash, timeout: 30_000 });
    },
  );

  it(
    "installs a session key via deferred action using PermissionBuilder with ERC20 permission signed by the owner and has it sign a UO",
    { retry: 3, timeout: 30_000 },
    async () => {
      const provider = (
        await givenConnectedProvider({
          signer: owner,
        })
      )
        .extend(installValidationActions)
        .extend(deferralActions);

      await setBalance(client, {
        address: provider.account.address,
        value: parseEther("2"),
      });

      const walletClient = createWalletClient({
        chain: provider.chain,
        transport: custom(instance.getClient()),
        account: privateKeyToAccount(generatePrivateKey()),
      });

      await setBalance(client, {
        address: walletClient.account.address,
        value: parseEther("2"),
      });

      const mockErc20Address = getContractAddress({
        from: walletClient.account.address,
        nonce: BigInt(
          await client.getTransactionCount({
            address: walletClient.account.address,
          }),
        ),
      });

      // Deploy mock ERC20
      await walletClient.deployContract({
        abi: mintableERC20Abi,
        account: walletClient.account,
        bytecode: mintableERC20Bytecode,
      });

      // Mint some test tokens
      await walletClient.writeContract({
        address: mockErc20Address,
        abi: mintableERC20Abi,
        functionName: "mint",
        args: [provider.account.address, 1000n],
      });

      const { entityId, nonce } = await provider.getEntityIdAndNonce({
        isGlobalValidation: false, // assumes the session key is used to sign the UO
      });

      // Must be built with the client that's going to sign the deferred action
      // OR a client with the same set signer entity as the signing client (entityId + isGlobal)
      const { typedData, fullPreSignatureDeferredActionDigest } =
        await new PermissionBuilder({
          client: provider,
          key: {
            publicKey: sessionKey.address,
            type: "secp256k1",
          },
          entityId,
          nonce,
          deadline: 0,
        })
          .addPermission({
            permission: {
              type: PermissionType.ERC20_TOKEN_TRANSFER,
              data: {
                address: mockErc20Address,
                allowance: toHex(900),
              },
            },
          })
          .compileDeferred();

      const deferredValidationSig = await owner.signTypedData(typedData);

      // Build the full hex to prepend to the UO signature
      const deferredActionDigest = buildDeferredActionDigest({
        fullPreSignatureDeferredActionDigest,
        // Note: If signing w/ the owner's actual EOA instead of the `provider.account`,
        // this must prepended with `SignaturePrefix.EOA` (0x00).
        sig: concatHex([SignaturePrefix.EOA, deferredValidationSig]),
      });

      // Initialize the session key client corresponding to the session key we will install in the deferred action
      const sessionKeyClient = await givenConnectedProvider({
        signer: sessionKey,
        accountAddress: provider.account.address,
        factoryArgs: await provider.account.getFactoryArgs(),
        deferredAction: deferredActionDigest,
        // No need for entity id here since it's contained within the deferred action.
      });

      // Validate the target's balance is zero before the transfer
      expect(
        await client.readContract({
          address: mockErc20Address,
          abi: mintableERC20Abi,
          functionName: "balanceOf",
          args: [target],
        }),
      ).to.eq(0n);

      // Build the full UO with the deferred action signature prepend (must be session key client)
      const hash = await sessionKeyClient.sendUserOperation({
        calls: [
          {
            to: mockErc20Address,
            data: encodeFunctionData({
              abi: mintableERC20Abi,
              functionName: "transfer",
              args: [target, 900n],
            }),
          },
        ],
      });

      await provider.waitForUserOperationReceipt({ hash });

      // Validate the erc20 transfer happened
      expect(
        await client.readContract({
          address: mockErc20Address,
          abi: mintableERC20Abi,
          functionName: "balanceOf",
          args: [target],
        }),
      ).to.eq(900n);
    },
  );

  it(
    "Low-level installs a session key via deferred action signed by the owner and has it sign a UO",
    { retry: 3, timeout: 30_000 },
    async () => {
      const provider = (await givenConnectedProvider({ signer: owner }))
        .extend(installValidationActions)
        .extend(deferralActions);

      await setBalance(client, {
        address: provider.account.address,
        value: parseEther("2"),
      });

      // Test variables
      const isGlobalValidation = true;
      const { entityId, nonce } = await provider.getEntityIdAndNonce({
        isGlobalValidation: isGlobalValidation,
      });

      // Encode install data to defer
      let encodedInstallData = await provider.encodeInstallValidation({
        validationConfig: {
          moduleAddress: DefaultModuleAddress.SINGLE_SIGNER_VALIDATION,
          entityId: entityId,
          isGlobal: isGlobalValidation,
          isSignatureValidation: true,
          isUserOpValidation: true,
        },
        selectors: [],
        installData: SingleSignerValidationModule.encodeOnInstallData({
          entityId: entityId,
          signer: sessionKey.address,
        }),
        hooks: [],
      });

      // Build the typed data we need for the deferred action (provider/client only used for account address & entrypoint)
      const { typedData } = await provider.createDeferredActionTypedDataObject({
        callData: encodedInstallData,
        deadline: 0,
        nonce,
      });

      const deferredValidationSig = await owner.signTypedData(typedData);

      const fullPreSignatureDeferredActionDigest =
        provider.buildPreSignatureDeferredActionDigest({
          typedData,
        });

      // Build the full hex to prepend to the UO signature
      const deferredActionDigest = buildDeferredActionDigest({
        fullPreSignatureDeferredActionDigest,
        sig: concatHex([SignaturePrefix.EOA, deferredValidationSig]),
      });

      // preExecHooks 00, nonce, deferredActionDigest
      const fullDeferredAction = concatHex([
        "0x00",
        toHex(nonce, { size: 32 }),
        deferredActionDigest,
      ]);

      // Initialize the session key client corresponding to the session key we will install in the deferred action
      const sessionKeyClient = await givenConnectedProvider({
        signer: sessionKey,
        accountAddress: provider.account.address,
        factoryArgs: await provider.account.getFactoryArgs(),
        deferredAction: fullDeferredAction,
      });

      // Build the full UO with the deferred action signature prepend (provider/client only used for account address & entrypoint)
      const unsignedUo = await sessionKeyClient.prepareUserOperation({
        calls: [{ to: target, data: "0x" }],
      });

      // Sign the UO with the session key
      const signature =
        await sessionKeyClient.account.signUserOperation(unsignedUo);

      // Send the raw UserOp
      const hash = await sessionKeyClient.sendUserOperation({
        ...unsignedUo,
        signature,
      });

      await provider.waitForUserOperationReceipt({ hash, timeout: 30_000 });
    },
  );

  it(
    "installs a session key via deferred action signed by another session key and has it sign a UO",
    { retry: 3, timeout: 30_000 },
    async () => {
      const provider = (await givenConnectedProvider({ signer: owner }))
        .extend(installValidationActions)
        .extend(deferralActions);

      await setBalance(client, {
        address: provider.account.address,
        value: parseEther("2"),
      });

      const sessionKeyEntityId = 1;

      // First, install a session key
      const hash = await provider.installValidation({
        validationConfig: {
          moduleAddress: DefaultModuleAddress.SINGLE_SIGNER_VALIDATION,
          entityId: sessionKeyEntityId,
          isGlobal: true,
          isSignatureValidation: true,
          isUserOpValidation: true,
        },
        selectors: [],
        installData: SingleSignerValidationModule.encodeOnInstallData({
          entityId: sessionKeyEntityId,
          signer: sessionKey.address,
        }),
        hooks: [],
      });

      await provider.waitForUserOperationReceipt({ hash, timeout: 30_000 });

      // Create a client with the first session key
      const sessionKeyClient = (
        await givenConnectedProvider({
          signer: sessionKey,
          accountAddress: provider.account.address,
          signerEntity: {
            entityId: sessionKeyEntityId,
            isGlobalValidation: true,
          },
        })
      )
        .extend(installValidationActions)
        .extend(deferralActions);

      const sessionKey2 = privateKeyToAccount(generatePrivateKey());

      const { entityId, nonce } = await provider.getEntityIdAndNonce({
        isGlobalValidation: true,
      });

      // Must be built with the client that's going to sign the deferred action
      // OR a client with the same set signer entity as the signing client (entityId + isGlobal)
      const { typedData, fullPreSignatureDeferredActionDigest } =
        await new PermissionBuilder({
          client: sessionKeyClient,
          key: {
            publicKey: sessionKey2.address,
            type: "secp256k1",
          },
          entityId: entityId,
          nonce: nonce,
          deadline: 0,
        })
          .addPermission({
            permission: {
              type: PermissionType.ROOT,
            },
          })
          .compileDeferred();

      // Sign the typed data using the first session key.
      // If signing a deferred action w/ a session key, it's
      // important to use the SCA to sign the typed data
      // instead of using the session key signer directly!
      const deferredValidationSig =
        await sessionKeyClient.account.signTypedData(typedData);

      // Build the full hex to prepend to the UO signature
      const deferredActionDigest = buildDeferredActionDigest({
        fullPreSignatureDeferredActionDigest,
        sig: deferredValidationSig,
      });

      // Initialize the session key client corresponding to the session key we will install in the deferred action
      let newSessionKeyClient = await givenConnectedProvider({
        signer: sessionKey2,
        accountAddress: provider.account.address,
        factoryArgs: await provider.account.getFactoryArgs(),
        deferredAction: deferredActionDigest,
      });

      // Send the UserOp (provider/client only used for account address & entrypoint)
      const hash2 = await newSessionKeyClient.sendUserOperation({
        calls: [
          {
            to: target,
            data: "0x",
          },
        ],
      });

      await provider.waitForUserOperationReceipt({
        hash: hash2,
        timeout: 30_000,
      });
    },
  );

  it("uninstalls a session key", async () => {
    const provider = (await givenConnectedProvider({ signer: owner })).extend(
      installValidationActions,
    );

    await setBalance(client, {
      address: provider.account.address,
      value: parseEther("2"),
    });

    const hash = await provider.installValidation({
      validationConfig: {
        moduleAddress: DefaultModuleAddress.SINGLE_SIGNER_VALIDATION,
        entityId: 1,
        isGlobal: true,
        isSignatureValidation: true,
        isUserOpValidation: true,
      },
      selectors: [],
      installData: SingleSignerValidationModule.encodeOnInstallData({
        entityId: 1,
        signer: sessionKey.address,
      }),
      hooks: [],
    });

    await provider.waitForUserOperationReceipt({ hash, timeout: 30_000 });

    const hash2 = await provider.uninstallValidation({
      moduleAddress: DefaultModuleAddress.SINGLE_SIGNER_VALIDATION,
      entityId: 1,
      uninstallData: SingleSignerValidationModule.encodeOnUninstallData({
        entityId: 1,
      }),
      hookUninstallDatas: [],
    });

    await provider.waitForUserOperationReceipt({
      hash: hash2,
      timeout: 30_000,
    });

    // connect session key and send tx with session key
    const sessionKeyClient = await givenConnectedProvider({
      signer: sessionKey,
      accountAddress: provider.account.address,
      signerEntity: { entityId: 1, isGlobalValidation: true },
    });

    await expect(
      sessionKeyClient.sendUserOperation({
        calls: [
          {
            to: target,
            value: sendAmount,
            data: "0x",
          },
        ],
      }),
    ).rejects.toThrowError();
  });

  it("installs paymaster guard module, verifies use of valid paymaster, then uninstalls module", async () => {
    const provider = (
      await givenConnectedProvider({
        signer: owner,
        paymasterMiddleware: "erc7677",
      })
    ).extend(installValidationActions);

    await setBalance(client, {
      address: provider.account.address,
      value: parseEther("20"),
    });

    const paymaster = paymaster070.getPaymasterDetails().address;

    const hookInstallData = PaymasterGuardModule.encodeOnInstallData({
      entityId: 1,
      paymaster: paymaster,
    });

    const hash = await provider.installValidation({
      validationConfig: {
        moduleAddress: DefaultModuleAddress.SINGLE_SIGNER_VALIDATION,
        entityId: 1,
        isGlobal: true,
        isSignatureValidation: true,
        isUserOpValidation: true,
      },
      selectors: [],
      installData: SingleSignerValidationModule.encodeOnInstallData({
        entityId: 1,
        signer: sessionKey.address,
      }),
      hooks: [
        {
          hookConfig: {
            address: DefaultModuleAddress.PAYMASTER_GUARD,
            entityId: 1,
            hookType: HookType.VALIDATION,
            hasPreHooks: true,
            hasPostHooks: false,
          },
          initData: hookInstallData,
        },
      ],
    });

    // verify hook installation succeeded
    await provider.waitForUserOperationReceipt({ hash, timeout: 30_000 });

    // create session key client
    const sessionKeyProvider = (
      await givenConnectedProvider({
        signer: sessionKey,
        accountAddress: provider.account.address,
        paymasterMiddleware: "erc7677",
        signerEntity: { entityId: 1, isGlobalValidation: true },
      })
    ).extend(installValidationActions);

    // happy path: send a UO with correct paymaster
    const hash2 = await sessionKeyProvider.sendUserOperation({
      calls: [
        {
          to: zeroAddress,
          value: 0n,
          data: "0x",
        },
      ],
    });

    // verify if correct paymaster is used
    await sessionKeyProvider.waitForUserOperationReceipt({
      hash: hash2,
      timeout: 30_000,
    });

    const hookUninstallData = PaymasterGuardModule.encodeOnUninstallData({
      entityId: 1,
    });

    const hash3 = await provider.uninstallValidation({
      moduleAddress: DefaultModuleAddress.SINGLE_SIGNER_VALIDATION,
      entityId: 1,
      uninstallData: SingleSignerValidationModule.encodeOnUninstallData({
        entityId: 1,
      }),
      hookUninstallDatas: [hookUninstallData],
    });

    // verify uninstall
    await expect(
      provider.waitForUserOperationReceipt({ hash: hash3, timeout: 30_000 }),
    ).resolves.not.toThrowError();
  });

  it("installs paymaster guard module, verifies use of invalid paymaster, then uninstalls module", async () => {
    const provider = (
      await givenConnectedProvider({
        signer: owner,
        paymasterMiddleware: "erc7677",
      })
    ).extend(installValidationActions);

    await setBalance(client, {
      address: provider.account.address,
      value: parseEther("2"),
    });

    const paymaster = paymaster070.getPaymasterDetails().address;

    const hookInstallData = PaymasterGuardModule.encodeOnInstallData({
      entityId: 1,
      paymaster: paymaster,
    });

    const hash = await provider.installValidation({
      validationConfig: {
        moduleAddress: DefaultModuleAddress.SINGLE_SIGNER_VALIDATION,
        entityId: 1,
        isGlobal: true,
        isSignatureValidation: true,
        isUserOpValidation: true,
      },
      selectors: [],
      installData: SingleSignerValidationModule.encodeOnInstallData({
        entityId: 1,
        signer: sessionKey.address,
      }),
      hooks: [
        {
          hookConfig: {
            address: DefaultModuleAddress.PAYMASTER_GUARD,
            entityId: 1,
            hookType: HookType.VALIDATION,
            hasPreHooks: true,
            hasPostHooks: false,
          },
          initData: hookInstallData,
        },
      ],
    });

    // verify hook installation succeeded
    await provider.waitForUserOperationReceipt({ hash, timeout: 30_000 });

    // sad path: send UO with no paymaster
    // create session key client
    const sessionKeyProvider = (
      await givenConnectedProvider({
        signer: sessionKey,
        accountAddress: provider.account.address,
        signerEntity: { entityId: 1, isGlobalValidation: true },
      })
    ).extend(installValidationActions);

    await expect(
      sessionKeyProvider.sendUserOperation({
        calls: [
          {
            to: target,
            value: sendAmount,
            data: "0x",
          },
        ],
      }),
    ).rejects.toThrowError();

    const hookUninstallData = PaymasterGuardModule.encodeOnUninstallData({
      entityId: 1,
    });

    const hash2 = await provider.uninstallValidation({
      moduleAddress: DefaultModuleAddress.SINGLE_SIGNER_VALIDATION,
      entityId: 1,
      uninstallData: SingleSignerValidationModule.encodeOnUninstallData({
        entityId: 1,
      }),
      hookUninstallDatas: [hookUninstallData],
    });

    // verify uninstall
    await expect(
      provider.waitForUserOperationReceipt({ hash: hash2, timeout: 30_000 }),
    ).resolves.not.toThrowError();
  });

  it("installs allowlist module, uses, then uninstalls", async () => {
    const provider = (await givenConnectedProvider({ signer: owner })).extend(
      installValidationActions,
    );

    await setBalance(client, {
      address: provider.account.address,
      value: parseEther("2"),
    });

    // install validation module
    const hash = await provider.installValidation({
      validationConfig: {
        moduleAddress: DefaultModuleAddress.SINGLE_SIGNER_VALIDATION,
        entityId: 1,
        isGlobal: true,
        isSignatureValidation: true,
        isUserOpValidation: true,
      },
      selectors: [],
      installData: SingleSignerValidationModule.encodeOnInstallData({
        entityId: 1,
        signer: sessionKey.address,
      }),
      hooks: [],
    });

    await provider.waitForUserOperationReceipt({ hash, timeout: 30_000 });

    // create session key client
    const sessionKeyProvider = (
      await givenConnectedProvider({
        signer: sessionKey,
        accountAddress: provider.account.address,
        signerEntity: { entityId: 1, isGlobalValidation: true },
      })
    ).extend(installValidationActions);

    // verify we can call into the zero address before allow list hook is installed
    const hash2 = await sessionKeyProvider.sendUserOperation({
      calls: [
        {
          to: zeroAddress,
          value: 0n,
          data: "0x",
        },
      ],
    });

    await provider.waitForUserOperationReceipt({
      hash: hash2,
      timeout: 30_000,
    });

    const hookInstallData = AllowlistModule.encodeOnInstallData({
      entityId: 1,
      inputs: [
        {
          target,
          hasSelectorAllowlist: false,
          hasERC20SpendLimit: false,
          erc20SpendLimit: 0n,
          selectors: [],
        },
      ],
    });

    // install hook
    const hash3 = await provider.installValidation({
      validationConfig: {
        moduleAddress: DefaultModuleAddress.SINGLE_SIGNER_VALIDATION,
        entityId: 1,
        isGlobal: true,
        isSignatureValidation: true,
        isUserOpValidation: true,
      },
      selectors: [],
      installData: "0x",
      hooks: [
        {
          hookConfig: {
            address: DefaultModuleAddress.ALLOWLIST,
            entityId: 1,
            hookType: HookType.VALIDATION,
            hasPreHooks: true,
            hasPostHooks: false,
          },
          initData: hookInstallData,
        },
      ],
    });

    await provider.waitForUserOperationReceipt({
      hash: hash3,
      timeout: 30_000,
    });

    // Test that the allowlist is active.
    // We should *only* be able to call into the target address, as it's the only address we passed to onInstall.
    const hash4 = await sessionKeyProvider.sendUserOperation({
      calls: [
        {
          to: target,
          value: 0n,
          data: "0x",
        },
      ],
    });

    await provider.waitForUserOperationReceipt({
      hash: hash4,
      timeout: 30_000,
    });

    // This should revert as we're calling an address separate fom the allowlisted target.
    await expect(
      sessionKeyProvider.sendUserOperation({
        calls: [
          {
            to: zeroAddress,
            value: 0n,
            data: "0x",
          },
        ],
      }),
    ).rejects.toThrowError();

    const hookUninstallData = AllowlistModule.encodeOnUninstallData({
      entityId: 1,
      inputs: [
        {
          target,
          hasSelectorAllowlist: false,
          hasERC20SpendLimit: false,
          erc20SpendLimit: 0n,
          selectors: [],
        },
      ],
    });

    const hash5 = await provider.uninstallValidation({
      moduleAddress: DefaultModuleAddress.SINGLE_SIGNER_VALIDATION,
      entityId: 1,
      uninstallData: SingleSignerValidationModule.encodeOnUninstallData({
        entityId: 1,
      }),
      hookUninstallDatas: [hookUninstallData],
    });

    await provider.waitForUserOperationReceipt({
      hash: hash5,
      timeout: 30_000,
    });
  });

  it(
    "installs native token limit module, uses, then uninstalls",
    { retry: 3, timeout: 30_000 },
    async () => {
      const provider = (await givenConnectedProvider({ signer: owner })).extend(
        installValidationActions,
      );

      await setBalance(client, {
        address: provider.account.address,
        value: parseEther("10"),
      });

      const spendLimit = parseEther("0.5");

      const hash = await provider.installValidation({
        validationConfig: {
          moduleAddress: DefaultModuleAddress.SINGLE_SIGNER_VALIDATION,
          entityId: 1,
          isGlobal: true,
          isSignatureValidation: true,
          isUserOpValidation: true,
        },
        selectors: [],
        installData: SingleSignerValidationModule.encodeOnInstallData({
          entityId: 1,
          signer: sessionKey.address,
        }),
        hooks: [
          {
            hookConfig: {
              address: DefaultModuleAddress.NATIVE_TOKEN_LIMIT,
              entityId: 1,
              hookType: HookType.VALIDATION,
              hasPreHooks: true,
              hasPostHooks: false,
            },
            initData: NativeTokenLimitModule.encodeOnInstallData({
              entityId: 1,
              spendLimit,
            }),
          },
          {
            hookConfig: {
              address: DefaultModuleAddress.NATIVE_TOKEN_LIMIT,
              entityId: 1,
              hookType: HookType.EXECUTION,
              hasPreHooks: true,
              hasPostHooks: false,
            },
            initData: "0x",
          },
        ],
      });

      await provider.waitForUserOperationReceipt({ hash, timeout: 30_000 });

      // create session key client
      const sessionKeyProvider = (
        await givenConnectedProvider({
          signer: sessionKey,
          accountAddress: provider.account.address,
          signerEntity: { entityId: 1, isGlobalValidation: true },
        })
      ).extend(installValidationActions);

      // Try to send less than the limit - should pass
      const hash4 = await sessionKeyProvider.sendUserOperation({
        calls: [
          {
            to: target,
            value: parseEther("0.05"), // below the 0.5 limit
            data: "0x",
          },
        ],
      });
      await provider.waitForUserOperationReceipt({
        hash: hash4,
        timeout: 30_000,
      });

      // Try to send more than the limit - should fail
      await expect(
        sessionKeyProvider.sendUserOperation({
          calls: [
            {
              to: target,
              value: parseEther("0.6"), // passing the 0.5 limit
              data: "0x",
            },
          ],
        }),
      ).rejects.toThrowError();

      const hash5 = await provider.uninstallValidation({
        moduleAddress: DefaultModuleAddress.SINGLE_SIGNER_VALIDATION,
        entityId: 1,
        uninstallData: SingleSignerValidationModule.encodeOnUninstallData({
          entityId: 1,
        }),
        hookUninstallDatas: [
          NativeTokenLimitModule.encodeOnUninstallData({
            entityId: 1,
          }),
          "0x",
        ],
      });

      await provider.waitForUserOperationReceipt({
        hash: hash5,
        timeout: 30_000,
      });
    },
  );

  it("installs time range module, sends transaction within valid time range", async () => {
    const provider = (
      await givenConnectedProvider({
        signer: owner,
      })
    ).extend(installValidationActions);

    await setBalance(client, {
      address: provider.account.address,
      value: parseEther("2"),
    });

    // create session key client
    const sessionKeyProvider = (
      await givenConnectedProvider({
        signer: sessionKey,
        accountAddress: provider.account.address,
        signerEntity: { entityId: 1, isGlobalValidation: true },
      })
    ).extend(installValidationActions);

    const hookInstallData = TimeRangeModule.encodeOnInstallData({
      entityId: 1,
      validAfter: 1734507101,
      validUntil: 1934507101,
    });

    const hash = await provider.installValidation({
      validationConfig: {
        moduleAddress: DefaultModuleAddress.SINGLE_SIGNER_VALIDATION,
        entityId: 1,
        isGlobal: true,
        isSignatureValidation: true,
        isUserOpValidation: true,
      },
      selectors: [],
      installData: SingleSignerValidationModule.encodeOnInstallData({
        entityId: 1,
        signer: sessionKey.address,
      }),
      hooks: [
        {
          hookConfig: {
            address: DefaultModuleAddress.TIME_RANGE,
            entityId: 1,
            hookType: HookType.VALIDATION,
            hasPreHooks: true,
            hasPostHooks: false,
          },
          initData: hookInstallData,
        },
      ],
    });

    // verify hook installation succeeded
    await provider.waitForUserOperationReceipt({ hash, timeout: 30_000 });

    client.setAutomine(false);

    // force block timestamp to be inside of range
    await client.setNextBlockTimestamp({
      timestamp: 1754507101n,
    });

    await client.mine({
      blocks: 1,
    });

    const uo = await sessionKeyProvider.prepareUserOperation({
      calls: [
        {
          to: target,
          data: "0x",
        },
      ],
    });

    const signature = await sessionKeyProvider.account.signUserOperation(uo);

    const signedUo = { ...uo, signature };

    // calls entrypoint directly
    await client.simulateContract({
      address: sessionKeyProvider.account.entryPoint.address,
      abi: entryPoint07Abi,
      functionName: "handleOps",
      args: [
        [
          {
            sender: sessionKeyProvider.account.address,
            nonce: signedUo.nonce,
            initCode:
              signedUo.factory && signedUo.factoryData
                ? concat([signedUo.factory, signedUo.factoryData])
                : "0x",
            callData: signedUo.callData,
            accountGasLimits: packAccountGasLimits({
              verificationGasLimit: signedUo.verificationGasLimit,
              callGasLimit: signedUo.callGasLimit,
            }),
            preVerificationGas: signedUo.preVerificationGas,
            gasFees: packAccountGasLimits({
              maxPriorityFeePerGas: signedUo.maxPriorityFeePerGas,
              maxFeePerGas: signedUo.maxFeePerGas,
            }),
            paymasterAndData:
              signedUo.paymaster && isAddress(signedUo.paymaster)
                ? packPaymasterData({
                    paymaster: signedUo.paymaster,
                    paymasterVerificationGasLimit:
                      signedUo.paymasterVerificationGasLimit,
                    paymasterPostOpGasLimit: signedUo.paymasterPostOpGasLimit,
                    paymasterData: signedUo.paymasterData,
                  })
                : "0x",
            signature: signedUo.signature,
          },
        ],
        provider.account.address,
      ],
      account: sessionKey.address,
    });

    client.setAutomine(true);
  });

  // NOTE: uses different validation and hook entity id than previous test because we do not uninstall the hook in the previous test
  it("installs time range module, tries to send transaction outside valid time range", async () => {
    const provider = (
      await givenConnectedProvider({
        signer: owner,
      })
    ).extend(installValidationActions);

    await setBalance(client, {
      address: provider.account.address,
      value: parseEther("2"),
    });

    // create session key client
    const sessionKeyProvider = (
      await givenConnectedProvider({
        signer: sessionKey,
        accountAddress: provider.account.address,
        signerEntity: { entityId: 2, isGlobalValidation: true },
      })
    ).extend(installValidationActions);

    const hookInstallData = TimeRangeModule.encodeOnInstallData({
      entityId: 2,
      validAfter: 1734507101,
      validUntil: 1934507101,
    });

    const hash = await provider.installValidation({
      validationConfig: {
        moduleAddress: DefaultModuleAddress.SINGLE_SIGNER_VALIDATION,
        entityId: 2,
        isGlobal: true,
        isSignatureValidation: true,
        isUserOpValidation: true,
      },
      selectors: [],
      installData: SingleSignerValidationModule.encodeOnInstallData({
        entityId: 2,
        signer: sessionKey.address,
      }),
      hooks: [
        {
          hookConfig: {
            address: DefaultModuleAddress.TIME_RANGE,
            entityId: 2,
            hookType: HookType.VALIDATION,
            hasPreHooks: true,
            hasPostHooks: false,
          },
          initData: hookInstallData,
        },
      ],
    });

    // verify hook installation succeeded
    await provider.waitForUserOperationReceipt({ hash, timeout: 30_000 });

    client.setAutomine(false);

    // force block timestamp to be outside of range
    await client.setNextBlockTimestamp({
      timestamp: 2054507101n,
    });

    await client.mine({
      blocks: 1,
    });

    const uo = await sessionKeyProvider.prepareUserOperation({
      calls: [
        {
          to: target,
          data: "0x",
        },
      ],
    });

    const signature = await sessionKeyProvider.account.signUserOperation(uo);

    const signedUo = {
      ...uo,
      signature,
    };

    // calls entrypoint directly
    try {
      await client.simulateContract({
        address: sessionKeyProvider.account.entryPoint.address,
        abi: entryPoint07Abi,
        functionName: "handleOps",
        args: [
          [
            {
              sender: sessionKeyProvider.account.address,
              nonce: signedUo.nonce,
              initCode:
                signedUo.factory && signedUo.factoryData
                  ? concat([signedUo.factory, signedUo.factoryData])
                  : "0x",
              callData: signedUo.callData,
              accountGasLimits: packAccountGasLimits({
                verificationGasLimit: signedUo.verificationGasLimit,
                callGasLimit: signedUo.callGasLimit,
              }),
              preVerificationGas: signedUo.preVerificationGas,
              gasFees: packAccountGasLimits({
                maxPriorityFeePerGas: signedUo.maxPriorityFeePerGas,
                maxFeePerGas: signedUo.maxFeePerGas,
              }),
              paymasterAndData:
                signedUo.paymaster && isAddress(signedUo.paymaster)
                  ? packPaymasterData({
                      paymaster: signedUo.paymaster,
                      paymasterVerificationGasLimit:
                        signedUo.paymasterVerificationGasLimit,
                      paymasterPostOpGasLimit: signedUo.paymasterPostOpGasLimit,
                      paymasterData: signedUo.paymasterData,
                    })
                  : "0x",
              signature: signedUo.signature,
            },
          ],
          provider.account.address,
        ],
        account: sessionKey.address,
      });
    } catch (err: any) {
      // verify that simulation fails due to violation of time range restriction on session key
      expect(
        err.metaMessages.some((str: string) =>
          str.includes("AA22 expired or not due"),
        ),
      ).toBe(true);
    }

    client.setAutomine(true);
  });

  it("tests entity id and nonce selection", async () => {
    const newClient = (await givenConnectedProvider({ signer: owner }))
      .extend(deferralActions)
      .extend(installValidationActions);

    await setBalance(client, {
      address: newClient.account.address,
      value: parseEther("2"),
    });

    const entryPoint = newClient.account.entryPoint;
    const entryPointContract = getContract({
      address: entryPoint.address,
      abi: entryPoint.abi,
      client,
    });

    // entity id and nonce selection for undeployed account
    for (let startEntityId = 0; startEntityId < 5; startEntityId++) {
      for (let startNonce = 0n; startNonce < 5n; startNonce++) {
        const { entityId, nonce } = await newClient.getEntityIdAndNonce({
          entityId: startEntityId,
          nonceKey: startNonce,
          isGlobalValidation: true,
        });

        const expectedEntityId: number = Math.max(1, startEntityId);

        // account not deployed, expect to get 1 when we pass in 0
        expect(entityId).toEqual(expectedEntityId);
        await expect(
          entryPointContract.read.getNonce([
            newClient.account.address,
            buildFullNonceKey({
              nonceKey: startNonce,
              entityId: expectedEntityId,
              isDeferredAction: true,
            }),
          ]),
        ).resolves.toEqual(nonce);
      }
    }

    // deploy the account and install at entity id 1 with global validation
    const hash = await newClient.installValidation({
      validationConfig: {
        moduleAddress: DefaultModuleAddress.SINGLE_SIGNER_VALIDATION,
        entityId: 1,
        isGlobal: true,
        isSignatureValidation: false,
        isUserOpValidation: false,
      },
      selectors: [],
      installData: SingleSignerValidationModule.encodeOnInstallData({
        entityId: 1,
        signer: sessionKey.address,
      }),
      hooks: [],
    });
    await newClient.waitForUserOperationReceipt({ hash, timeout: 30_000 });

    const fns: ContractFunctionName<typeof semiModularAccountBytecodeAbi>[] = [
      "execute",
      "executeBatch",
    ];

    const selectors = fns.map(
      (s) =>
        prepareEncodeFunctionData({
          abi: semiModularAccountBytecodeAbi,
          functionName: s,
        }).functionName,
    );

    // deploy the account and install some entity ids with selector validation
    const hash2 = await newClient.installValidation({
      validationConfig: {
        moduleAddress: DefaultModuleAddress.SINGLE_SIGNER_VALIDATION,
        entityId: 2,
        isGlobal: false,
        isSignatureValidation: false,
        isUserOpValidation: false,
      },
      selectors,
      installData: SingleSignerValidationModule.encodeOnInstallData({
        entityId: 2,
        signer: sessionKey.address,
      }),
      hooks: [],
    });
    await newClient.waitForUserOperationReceipt({
      hash: hash2,
      timeout: 30_000,
    });

    // entity id and nonce selection for undeployed account
    for (let startEntityId = 1; startEntityId < 5; startEntityId++) {
      for (let startNonce = 0n; startNonce < 5n; startNonce++) {
        const { entityId, nonce } = await newClient.getEntityIdAndNonce({
          entityId: startEntityId,
          nonceKey: startNonce,
          isGlobalValidation: true,
        });

        const expectedEntityId: number = Math.max(startEntityId, 3);

        // expect to get max(3, startEntityId)
        expect(entityId).toEqual(expectedEntityId);
        await expect(
          entryPointContract.read.getNonce([
            newClient.account.address,
            buildFullNonceKey({
              nonceKey: startNonce,
              entityId: expectedEntityId,
              isDeferredAction: true,
            }),
          ]),
        ).resolves.toEqual(nonce);
      }
    }
  });

  it("upgrade from a lightaccount", async () => {
    const lightAccount = await toLightAccount({
      client: createWalletClient({
        account: owner,
        transport: custom(instance.getClient()),
        chain: instance.chain,
      }),
      version: "v2.0.0",
      owner,
    });

    const lightAccountClient = createBundlerClient({
      account: lightAccount,
      transport: custom(instance.getClient()),
      chain: instance.chain,
      userOperation: {
        estimateFeesPerGas: alchemyEstimateFeesPerGas,
      },
    });

    await setBalance(client, {
      address: lightAccountClient.account.address,
      value: parseEther("2"),
    });

    const upgradeData = await getMAV2UpgradeToData(owner.address);

    const encodedUpgradeData =
      await lightAccountClient.account.encodeUpgradeToAndCall({
        upgradeToAddress: upgradeData.implAddress,
        upgradeToInitData: upgradeData.initializationData,
      });

    const hash = await lightAccountClient.sendUserOperation({
      calls: [
        {
          to: lightAccount.address,
          data: encodedUpgradeData,
        },
      ],
    });

    await lightAccountClient.waitForUserOperationReceipt({
      hash,
      timeout: 30_000,
    });

    // TODO(v5): should we verify anything here? v4 test did not.
  });

  it(
    "sends a simple UO using a 7702 account",
    { retry: 3, timeout: 30_000 },
    async () => {
      const provider = await givenConnectedProvider({
        signer: owner,
        mode: "7702",
      });

      await setBalance(instance.getClient(), {
        address: provider.account.address,
        value: parseEther("1"),
      });

      const walletClient = createWalletClient({
        account: owner,
        transport: custom(instance.getClient()),
        chain: instance.chain,
      });

      const preparedAuthorization = provider.account.authorization
        ? await walletClient.prepareAuthorization(
            provider.account.authorization,
          )
        : undefined;

      // Viem's `sendUserOperation` action DOES include preparing the authorization,
      // if needed, but unfortunately doesn't include signing it. So we need
      // to do this step manually. Maybe later Viem will handle it automatically?
      // https://github.com/wevm/viem/blob/9d41203c46cf989a489ee33b3f8a12128aad4236/src/account-abstraction/actions/bundler/sendUserOperation.ts#L137
      const signedAuthorization = preparedAuthorization
        ? await walletClient.signAuthorization(preparedAuthorization)
        : undefined;

      const hash = await provider.sendUserOperation({
        calls: [
          {
            to: target,
            data: "0x",
          },
        ],
        authorization: signedAuthorization,
      });

      const { success } = await provider.waitForUserOperationReceipt({
        hash,
        timeout: 30_000,
      });
      expect(success).toEqual(true);

      // Use `getCode` to check the delegation.
      const publicProvider = createPublicClient({
        transport: custom(instance.getClient()),
        chain: instance.chain,
      });
      const code = await publicProvider.getCode({
        address: provider.account.address,
      });
      expect((code ?? "0x").toLowerCase()).toEqual(
        concatHex(["0xef0100", preparedAuthorization!.address]).toLowerCase(),
      );

      // Send a subsequent uo & ensure it works.
      const hash2 = await provider.sendUserOperation({
        calls: [
          {
            to: target,
            data: "0x",
          },
        ],
        authorization: signedAuthorization,
      });

      const { success: success2 } = await provider.waitForUserOperationReceipt({
        hash: hash2,
        timeout: 30_000,
      });
      expect(success2).toEqual(true);
    },
  );

  const givenWebauthnCredential = async () => {
    const webauthnDevice = new SoftWebauthnDevice();

    const credential = await createWebAuthnCredential({
      rp: { id: "localhost", name: "localhost" },
      createFn: (opts) => webauthnDevice.create(opts, "localhost"),
      user: { name: "test", displayName: "test" },
    });

    const getFn: WebAuthnP256.sign.Options["getFn"] = (opts) =>
      webauthnDevice.get(opts, "localhost");

    return { credential, getFn, rpId: "localhost" };
  };

  const givenConnectedProvider = async ({
    signer,
    signerEntity,
    accountAddress,
    paymasterMiddleware,
    factoryArgs,
    deferredAction,
    mode,
  }: {
    signer: LocalAccount | WebAuthnAccount;
    signerEntity?: { entityId: number; isGlobalValidation: boolean };
    accountAddress?: Address;
    paymasterMiddleware?: "erc7677";
    factoryArgs?: { factory?: Address; factoryData?: Hex };
    deferredAction?: Hex;
    mode?: "default" | "7702";
  }) => {
    const account = await toModularAccountV2({
      client: createPublicClient({
        transport: custom(instance.getClient()),
        chain: instance.chain,
      }),
      accountAddress,
      signerEntity,
      owner: signer,
      ...factoryArgs,
      deferredAction,
      mode,
    });

    return createBundlerClient({
      account,
      transport: custom(instance.getClient()),
      chain: instance.chain,
      paymaster: paymasterMiddleware === "erc7677" ? true : undefined,
      userOperation: {
        estimateFeesPerGas: alchemyEstimateFeesPerGas,
      },
    });
  };
});

const mintableERC20Bytecode =
  "0x608060405234801561000f575f80fd5b506040518060400160405280600d81526020016c26b4b73a30b13632aa37b5b2b760991b81525060405180604001604052806002815260200161135560f21b8152508160039081610060919061010d565b50600461006d828261010d565b5050506101c7565b634e487b7160e01b5f52604160045260245ffd5b600181811c9082168061009d57607f821691505b6020821081036100bb57634e487b7160e01b5f52602260045260245ffd5b50919050565b601f82111561010857805f5260205f20601f840160051c810160208510156100e65750805b601f840160051c820191505b81811015610105575f81556001016100f2565b50505b505050565b81516001600160401b0381111561012657610126610075565b61013a816101348454610089565b846100c1565b6020601f82116001811461016c575f83156101555750848201515b5f19600385901b1c1916600184901b178455610105565b5f84815260208120601f198516915b8281101561019b578785015182556020948501946001909201910161017b565b50848210156101b857868401515f19600387901b60f8161c191681555b50505050600190811b01905550565b610737806101d45f395ff3fe608060405234801561000f575f80fd5b506004361061008c575f3560e01c806306fdde0314610090578063095ea7b3146100ae57806318160ddd146100d157806323b872dd146100e3578063313ce567146100f657806340c10f191461010557806370a082311461011a57806395d89b4114610142578063a9059cbb1461014a578063dd62ed3e1461015d575b5f80fd5b610098610170565b6040516100a59190610572565b60405180910390f35b6100c16100bc3660046105c2565b610200565b60405190151581526020016100a5565b6002545b6040519081526020016100a5565b6100c16100f13660046105ea565b610219565b604051601281526020016100a5565b6101186101133660046105c2565b61023c565b005b6100d5610128366004610624565b6001600160a01b03165f9081526020819052604090205490565b61009861024a565b6100c16101583660046105c2565b610259565b6100d561016b366004610644565b610266565b60606003805461017f90610675565b80601f01602080910402602001604051908101604052809291908181526020018280546101ab90610675565b80156101f65780601f106101cd576101008083540402835291602001916101f6565b820191905f5260205f20905b8154815290600101906020018083116101d957829003601f168201915b5050505050905090565b5f3361020d818585610290565b60019150505b92915050565b5f336102268582856102a2565b6102318585856102fc565b506001949350505050565b6102468282610359565b5050565b60606004805461017f90610675565b5f3361020d8185856102fc565b6001600160a01b039182165f90815260016020908152604080832093909416825291909152205490565b61029d838383600161038d565b505050565b5f6102ad8484610266565b90505f198110156102f657818110156102e857828183604051637dc7a0d960e11b81526004016102df939291906106ad565b60405180910390fd5b6102f684848484035f61038d565b50505050565b6001600160a01b038316610325575f604051634b637e8f60e11b81526004016102df91906106ce565b6001600160a01b03821661034e575f60405163ec442f0560e01b81526004016102df91906106ce565b61029d83838361045f565b6001600160a01b038216610382575f60405163ec442f0560e01b81526004016102df91906106ce565b6102465f838361045f565b6001600160a01b0384166103b6575f60405163e602df0560e01b81526004016102df91906106ce565b6001600160a01b0383166103df575f604051634a1406b160e11b81526004016102df91906106ce565b6001600160a01b038085165f90815260016020908152604080832093871683529290522082905580156102f657826001600160a01b0316846001600160a01b03167f8c5be1e5ebec7d5bd14f71427d1e84f3dd0314c0f7b2291e5b200ac8c7c3b9258460405161045191815260200190565b60405180910390a350505050565b6001600160a01b038316610489578060025f82825461047e91906106e2565b909155506104e69050565b6001600160a01b0383165f90815260208190526040902054818110156104c85783818360405163391434e360e21b81526004016102df939291906106ad565b6001600160a01b0384165f9081526020819052604090209082900390555b6001600160a01b03821661050257600280548290039055610520565b6001600160a01b0382165f9081526020819052604090208054820190555b816001600160a01b0316836001600160a01b03167fddf252ad1be2c89b69c2b068fc378daa952ba7f163c4a11628f55a4df523b3ef8360405161056591815260200190565b60405180910390a3505050565b602081525f82518060208401528060208501604085015e5f604082850101526040601f19601f83011684010191505092915050565b80356001600160a01b03811681146105bd575f80fd5b919050565b5f80604083850312156105d3575f80fd5b6105dc836105a7565b946020939093013593505050565b5f805f606084860312156105fc575f80fd5b610605846105a7565b9250610613602085016105a7565b929592945050506040919091013590565b5f60208284031215610634575f80fd5b61063d826105a7565b9392505050565b5f8060408385031215610655575f80fd5b61065e836105a7565b915061066c602084016105a7565b90509250929050565b600181811c9082168061068957607f821691505b6020821081036106a757634e487b7160e01b5f52602260045260245ffd5b50919050565b6001600160a01b039390931683526020830191909152604082015260600190565b6001600160a01b0391909116815260200190565b8082018082111561021357634e487b7160e01b5f52601160045260245ffdfea2646970667358221220f9ae46a2e15270bfb77fe3d4d0ee0e45b749e3dde93805ee2cf795cb800244e664736f6c634300081a0033";

const mintableERC20Abi = parseAbi([
  "function transfer(address to, uint256 amount) external",
  "function mint(address to, uint256 amount) external",
  "function balanceOf(address target) external returns (uint256)",
]);<|MERGE_RESOLUTION|>--- conflicted
+++ resolved
@@ -57,13 +57,10 @@
 import { getMAV2UpgradeToData } from "../utils/account.js";
 import { packAccountGasLimits, packPaymasterData } from "../../utils.js";
 import { alchemyEstimateFeesPerGas } from "@alchemy/aa-infra";
-<<<<<<< HEAD
 import type { WebAuthnP256 } from "ox";
 import { toWebAuthnSignature } from "../utils/signature.js";
 import { raise } from "@alchemy/common";
-=======
 import { EXECUTE_USER_OP_SELECTOR } from "../utils/account.js";
->>>>>>> 72b6abd6
 
 // Note: These tests maintain a shared state to not break the local-running rundler by desyncing the chain.
 describe("MA v2 Account Tests", async () => {
