{
  "name": "aa-simple-dapp",
  "version": "0.1.0",
  "private": true,
  "scripts": {
    "dev": "next dev",
    "build": "next build",
    "start": "next start",
    "lint": "next lint"
  },
  "dependencies": {
<<<<<<< HEAD
    "@alchemy/aa-accounts": "^0.1.1",
    "@alchemy/aa-alchemy": "^0.1.1",
    "@alchemy/aa-core": "^0.1.1",
    "@t3-oss/env-core": "^0.7.0",
=======
    "@alchemy/aa-accounts": "^0.2.0",
    "@alchemy/aa-alchemy": "^0.2.0",
    "@alchemy/aa-core": "^0.2.0",
    "@t3-oss/env-core": "^0.7.1",
    "@t3-oss/env-nextjs": "^0.7.1",
>>>>>>> 9229fb52
    "magic-sdk": "^20.1.1",
    "next": "13.5.4",
    "react": "18.2.0",
    "react-dom": "18.2.0",
    "viem": "^1.16.0",
    "zod": "^3.22.4"
  },
  "devDependencies": {
    "@types/node": "^18.15.5",
    "@types/react": "^18.0.28",
    "@types/react-dom": "^18.0.11",
    "autoprefixer": "^10",
    "daisyui": "^3.9.2",
    "eslint": "^8",
    "eslint-config-next": "13.5.4",
    "postcss": "^8",
    "tailwindcss": "^3",
    "typescript": "^5"
  }
}<|MERGE_RESOLUTION|>--- conflicted
+++ resolved
@@ -9,18 +9,11 @@
     "lint": "next lint"
   },
   "dependencies": {
-<<<<<<< HEAD
-    "@alchemy/aa-accounts": "^0.1.1",
-    "@alchemy/aa-alchemy": "^0.1.1",
-    "@alchemy/aa-core": "^0.1.1",
-    "@t3-oss/env-core": "^0.7.0",
-=======
     "@alchemy/aa-accounts": "^0.2.0",
     "@alchemy/aa-alchemy": "^0.2.0",
     "@alchemy/aa-core": "^0.2.0",
     "@t3-oss/env-core": "^0.7.1",
     "@t3-oss/env-nextjs": "^0.7.1",
->>>>>>> 9229fb52
     "magic-sdk": "^20.1.1",
     "next": "13.5.4",
     "react": "18.2.0",
