--- conflicted
+++ resolved
@@ -9,15 +9,9 @@
     "lint": "next lint"
   },
   "dependencies": {
-<<<<<<< HEAD
-    "@alchemy/aa-accounts": "^0.1.1",
-    "@alchemy/aa-alchemy": "^0.1.1",
-    "@alchemy/aa-core": "^0.1.1",
-=======
     "@alchemy/aa-accounts": "^0.2.0",
     "@alchemy/aa-alchemy": "^0.2.0",
     "@alchemy/aa-core": "^0.2.0",
->>>>>>> 9229fb52
     "@chakra-ui/react": "^2.6.1",
     "@emotion/react": "^11.11.0",
     "@emotion/styled": "^11.11.0",
