--- conflicted
+++ resolved
@@ -86,9 +86,7 @@
         <span className="text-md md:text-sm text-fg-secondary">
           {walletType === WalletTypes.smart ? "Smart account" : "Address"}
         </span>
-<<<<<<< HEAD
-        <UserAddressLink address={scaAccount.address ?? ""} />
-=======
+        {/* TODO(jh): scaAccount.address might be good here for both when able to properly switch MAv2 mode? */}
         <UserAddressTooltip
           address={
             walletType === WalletTypes.smart
@@ -97,7 +95,6 @@
           }
           linkEnabled
         />
->>>>>>> 8736bd0e
       </div>
 
       {walletType === WalletTypes.smart ? (
