--- conflicted
+++ resolved
@@ -85,18 +85,15 @@
         <span className="text-md md:text-sm text-fg-secondary">
           {walletType === WalletTypes.smart ? "Smart account" : "Address"}
         </span>
-<<<<<<< HEAD
-        <UserAddressLink address={scaAccount.address ?? ""} />
-=======
+        {/* TODO(jh): can maybe use scaAccount.address here always once mode switching works? */}
         <UserAddressTooltip
           address={
             walletType === WalletTypes.smart
-              ? scaAccount.address ?? ""
-              : signerAddress ?? ""
+              ? (scaAccount.address ?? "")
+              : (signerAddress ?? "")
           }
           linkEnabled
         />
->>>>>>> 2f5a7d28
       </div>
 
       {walletType === WalletTypes.smart ? (
