--- conflicted
+++ resolved
@@ -21,23 +21,10 @@
             <Link className="p-2 bg-gray-100 rounded-lg" href="#">
               Demo
             </Link>
-<<<<<<< HEAD
-            <ExternalLink
-              href={DOCS}
-              className="p-2 hover:bg-gray-100 transition-colors rounded-lg"
-            >
-              Docs
-            </ExternalLink>
-            <ExternalLink
-              href={DOCS}
-              className="p-2 hover:bg-gray-100 transition-colors rounded-lg flex items-center gap-1 mr-4"
-            >
-=======
             <ExternalLink href={links.docs} className="p-2 hover:bg-gray-100 transition-colors rounded-lg">
               Docs
             </ExternalLink>
             <ExternalLink href={links.docs} className="p-2 hover:bg-gray-100 transition-colors rounded-lg flex items-center gap-1 mr-4">
->>>>>>> 2061f3dd
               Examples
               <ArrowUpRightIcon className="h-4 w-4" />
             </ExternalLink>
