--- conflicted
+++ resolved
@@ -95,31 +95,34 @@
     });
   };
 
-<<<<<<< HEAD
   const setAddDiscordAuth = () => {
     setAuth({
       oAuthMethods: {
         ...auth.oAuthMethods,
         discord: !auth.oAuthMethods.discord,
-=======
+      },
+    });
+    Metrics.trackEvent({
+      name: "authentication_toggled",
+      data: {
+        auth_type: "oauth_discord",
+        enabled: !auth.oAuthMethods.discord,
+      },
+    });
+  };
+
   const setAddTwitterAuth = () => {
     setAuth({
       oAuthMethods: {
         ...auth.oAuthMethods,
         twitter: !auth.oAuthMethods.twitter,
->>>>>>> d77c0a76
       },
     });
     Metrics.trackEvent({
       name: "authentication_toggled",
       data: {
-<<<<<<< HEAD
-        auth_type: "oauth_discord",
-        enabled: !auth.oAuthMethods.discord,
-=======
         auth_type: "oauth_twitter",
         enabled: !auth.oAuthMethods.twitter,
->>>>>>> d77c0a76
       },
     });
   };
@@ -144,7 +147,11 @@
             name="Social"
             iconClassName="mt-[2px] self-start"
             details={
-              <div className={cn("flex gap-x-3", { hidden: !auth.showOAuth })}>
+              <div
+                className={cn("flex gap-x-3 flex-wrap pr-6", {
+                  hidden: !auth.showOAuth,
+                })}
+              >
                 <OAuthMethod
                   active={auth.oAuthMethods.google}
                   icon={<GoogleIcon />}
@@ -156,32 +163,33 @@
                   onClick={setAddFacebookAuth}
                 />
                 <OAuthMethod
-<<<<<<< HEAD
                   active={auth.oAuthMethods.discord}
                   icon={<DiscordLogo />}
                   onClick={setAddDiscordAuth}
-=======
+                />
+                <OAuthMethod
                   active={auth.oAuthMethods.twitter}
                   icon={<TwitterIcon />}
                   onClick={setAddTwitterAuth}
->>>>>>> d77c0a76
                 />
-                <ExternalLink
-                  href={links.auth0}
-                  onClick={() => {
-                    Metrics.trackEvent({ name: "clicked_custom_oauth_link" });
-                  }}
-                  className="akui-btn rounded-lg border border-border active:bg-demo-surface-secondary focus-visible:outline-none focus-visible:ring-2 focus-visible:ring-ring focus-visible:ring-offset-2 focus-visible:ring-offset-background transition-none"
-                >
-                  <p className="hidden lg:block font-normal text-sm text-secondary-foreground">
-                    Custom
-                  </p>
-                  <ExternalLinkIcon
-                    height={16}
-                    width={16}
-                    className="stroke-demo-fg-secondary"
-                  />
-                </ExternalLink>
+                <div className="w-full pt-3">
+                  <ExternalLink
+                    href={links.auth0}
+                    onClick={() => {
+                      Metrics.trackEvent({ name: "clicked_custom_oauth_link" });
+                    }}
+                    className="akui-btn rounded-lg border border-border active:bg-demo-surface-secondary focus-visible:outline-none focus-visible:ring-2 focus-visible:ring-ring focus-visible:ring-offset-2 focus-visible:ring-offset-background transition-none w-full"
+                  >
+                    <p className="hidden lg:block font-normal text-sm text-secondary-foreground">
+                      Custom
+                    </p>
+                    <ExternalLinkIcon
+                      height={16}
+                      width={16}
+                      className="stroke-demo-fg-secondary"
+                    />
+                  </ExternalLink>
+                </div>
               </div>
             }
             active={auth.showOAuth}
