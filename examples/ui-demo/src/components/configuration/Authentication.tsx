import { useConfig } from "@/app/state";
import { cn } from "@/lib/utils";
import { BiometricIcon } from "../icons/biometric";
import { LockIcon } from "../icons/lock";
import { MailIcon } from "../icons/mail";
import { SocialIcon } from "../icons/social";
import { WalletIcon } from "../icons/wallet";
import ExternalLink from "../shared/ExternalLink";
import { Switch } from "../ui/switch";
<<<<<<< HEAD
import { GoogleIcon } from "../icons/google";
=======
import { ExternalLinkIcon } from "../icons/external-link";
>>>>>>> ff3b9e80

export const Authentication = ({ className }: { className?: string }) => {
  const { config, setConfig } = useConfig();

  const setPasskeysActive = (active: boolean) => {
    setConfig((prev) => ({
      ...prev,
      auth: {
        ...prev.auth,
        showPasskey: active,
      },
    }));
  };

  const setAddPasskeyOnSignup = (active: boolean) => {
    setConfig((prev) => ({
      ...prev,
      auth: {
        ...prev.auth,
        addPasskey: active,
      },
    }));
  };

  const setWalletsActive = (active: boolean) => {
    setConfig((prev) => ({
      ...prev,
      auth: {
        ...prev.auth,
        showExternalWallets: active,
      },
    }));
  };

  const setSocialActive = (active: boolean) => {
    setConfig((prev) => ({
      ...prev,
      auth: {
        ...prev.auth,
        showSocial: active,
      },
    }));
  };

  const setAddGoogleAuth = () => {
    setConfig((prev) => ({
      ...prev,
      auth: {
        ...prev.auth,
        addGoogleAuth: !prev.auth.addGoogleAuth,
      },
    }));
  };

  return (
    <div className={cn("flex flex-col gap-5", className)}>
      <div className="flex flex-row gap-2 items-center">
        <LockIcon />
        <span className="font-semibold">Authentication</span>
      </div>
      <div className="flex flex-col gap-2">
        <p className="font-medium text-secondary-foreground text-sm">Login</p>
        <div className="flex flex-col gap-3">
          <AuthMethod
            icon={<MailIcon />}
            name="Email"
            active={config.auth.showEmail}
            disabled
          />
          <AuthMethod
            icon={<SocialIcon />}
            name="Social"
            iconClassName="mt-[2px] self-start"
            details={
              config.auth.showSocial && (
                <div className="flex">
                  <OAuthMethod
                    icon={<GoogleIcon />}
                    onClick={setAddGoogleAuth}
                    className={`grow-0 border-2 rounded-lg p-1 ${
                      config.auth.addGoogleAuth
                        ? "border-blue-600 bg-blue-100"
                        : "border-gray-300"
                    }`}
                  />
                </div>
              )
            }
            active={config.auth.showSocial}
            setActive={setSocialActive}
          />
          <AuthMethod
            className="flex-0 shrink-0 grow min-w-full"
            icon={<BiometricIcon />}
            iconClassName="mt-[2px] self-start"
            name="Passkeys"
            details={
              <>
                <div className="flex flex-1 min-w-full flex-row justify-between gap-3 items-center">
                  <p className="font-normal text-sm text-secondary-foreground">
                    Add passkey after sign up
                  </p>
                  <ExternalLink
                    href="https://aa-sdk-site-alpha.vercel.app/react/add-passkey?"
                    className="underline"
                  >
                    <ExternalLinkIcon
                      height={16}
                      width={16}
                      className="text-fg-secondary"
                    />
                  </ExternalLink>
                  <Switch
                    disabled={!config.auth.showPasskey}
                    checked={config.auth.addPasskey && config.auth.showPasskey}
                    onCheckedChange={setAddPasskeyOnSignup}
                    className="ml-auto"
                  />
                </div>
              </>
            }
            active={config.auth.showPasskey}
            setActive={setPasskeysActive}
          />
        </div>
      </div>

      <div className="flex flex-col gap-2 mb-10">
        <p className="font-medium text-secondary-foreground text-sm">Connect</p>
        <AuthMethod
          icon={<WalletIcon />}
          name="External wallets"
          active={config.auth.showExternalWallets}
          setActive={setWalletsActive}
        />
      </div>
    </div>
  );
};

const AuthMethod = ({
  icon,
  name,
  details = null,
  active = false,
  disabled = false,
  unavailable = false,
  setActive,
  className,
  callout,
  iconClassName,
}: {
  icon: React.ReactNode;
  name: string;
  details?: React.ReactNode;
  active?: boolean;
  disabled?: boolean;
  unavailable?: boolean;
  setActive?: (active: boolean) => void;
  className?: string;
  callout?: React.ReactNode;
  iconClassName?: string;
}) => {
  return (
    <div
      className={cn(
        "flex flex-col flex-1 border rounded-lg px-4 py-3 relative basis-0.5 gap-3 border-gray-300",
        className
      )}
    >
      <div className={cn("flex flex-1 items-center")}>
        <div className={cn("flex shrink-0", iconClassName)}>{icon}</div>
        <div className="ml-2 flex-1 flex flex-col gap-3">
          <div className="flex flex-1 min-w-full flex-row justify-between items-center">
            <p
              className={cn("font-medium text-sm", unavailable && "opacity-50")}
            >
              {name}
            </p>
            {!unavailable && (
              <Switch
                disabled={disabled}
                checked={active}
                onCheckedChange={setActive}
                className="ml-auto"
              />
            )}
          </div>
          {details}
        </div>

        {unavailable && (
          <div className="ml-auto border px-2 py-1 rounded-sm bg-purple-50 border-purple-50">
            <p className="text-xs font-semibold text-purple-500">Soon</p>
          </div>
        )}
      </div>
      {callout}
    </div>
  );
};

const OAuthMethod = ({
  icon,
  onClick,
  className,
}: {
  icon: React.ReactNode;
  onClick: () => void;
  className?: string;
}) => {
  return (
    <button onClick={onClick} className={className}>
      {icon}
    </button>
  );
};<|MERGE_RESOLUTION|>--- conflicted
+++ resolved
@@ -7,11 +7,8 @@
 import { WalletIcon } from "../icons/wallet";
 import ExternalLink from "../shared/ExternalLink";
 import { Switch } from "../ui/switch";
-<<<<<<< HEAD
 import { GoogleIcon } from "../icons/google";
-=======
 import { ExternalLinkIcon } from "../icons/external-link";
->>>>>>> ff3b9e80
 
 export const Authentication = ({ className }: { className?: string }) => {
   const { config, setConfig } = useConfig();
