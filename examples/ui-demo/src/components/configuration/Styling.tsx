--- conflicted
+++ resolved
@@ -181,11 +181,7 @@
           }}
           onClick={() => onChange(value)}
         >
-<<<<<<< HEAD
           <IllustrationStyle className="text-fg-accent-brand" variant={value} />
-=======
-          <IllustrationStyle fill={primaryColor[theme]} variant={value} />
->>>>>>> 3ba3e0bd
         </button>
       ))}
     </div>
