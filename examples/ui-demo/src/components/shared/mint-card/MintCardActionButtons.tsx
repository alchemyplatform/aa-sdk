import { cn } from "@/lib/utils";
import { links } from "@/utils/links";

type MintCardActionButtonsProps = {
  nftTransfered: boolean;
  handleCollectNFT: () => void;
  disabled?: boolean;
} & React.HTMLAttributes<HTMLDivElement>;

export function MintCardActionButtons({
  nftTransfered,
  handleCollectNFT,
  className,
  disabled,
  ...props
}: MintCardActionButtonsProps) {
  return (
    <div {...props} className={cn(className)}>
      {!nftTransfered ? (
        <button
<<<<<<< HEAD
          className="btn btn-primary h-10 w-full p-2 radius mb-4 lg:mb-4"
=======
          className="akui-btn akui-btn-primary w-full p-2 radius mb-4 xl:mb-4"
>>>>>>> 86e4dfb6
          disabled={disabled}
          onClick={handleCollectNFT}
        >
          Collect NFT
        </button>
      ) : (
        <div>
          <a
            href={links.dashboard}
<<<<<<< HEAD
            className="btn btn-primary flex text-center h-10 mb-4 p-2 w-full  m-auto"
=======
            className="akui-btn akui-btn-primary flex text-center mb-4 p-2 w-full  m-auto"
>>>>>>> 86e4dfb6
            target="_blank"
            rel="noreferrer"
          >
            Build with Account Kit
          </a>
        </div>
      )}
      <a
        href="https://accountkit.alchemy.com/react/quickstart"
<<<<<<< HEAD
        className="btn-secondary btn lg:bg-transparent lg:btn-link md:w-auto h-10 font-semibold flex justify-center mb-6 lg:mb-0"
=======
        className="akui-btn-secondary akui-btn md:bg-transparent md:akui-btn-link md:w-auto font-semibold flex justify-center mb-6 md:mb-0"
>>>>>>> 86e4dfb6
        target="_blank"
        rel="noreferrer"
      >
        View docs
      </a>
      <p className=" lg:hidden text-center text-sm text-fg-secondary">
        Visit desktop site to customize styles <br /> and auth methods
      </p>
    </div>
  );
}<|MERGE_RESOLUTION|>--- conflicted
+++ resolved
@@ -18,11 +18,7 @@
     <div {...props} className={cn(className)}>
       {!nftTransfered ? (
         <button
-<<<<<<< HEAD
-          className="btn btn-primary h-10 w-full p-2 radius mb-4 lg:mb-4"
-=======
-          className="akui-btn akui-btn-primary w-full p-2 radius mb-4 xl:mb-4"
->>>>>>> 86e4dfb6
+          className="akui-btn akui-btn-primary h-10 w-full p-2 radius mb-4 lg:mb-4"
           disabled={disabled}
           onClick={handleCollectNFT}
         >
@@ -32,11 +28,7 @@
         <div>
           <a
             href={links.dashboard}
-<<<<<<< HEAD
-            className="btn btn-primary flex text-center h-10 mb-4 p-2 w-full  m-auto"
-=======
-            className="akui-btn akui-btn-primary flex text-center mb-4 p-2 w-full  m-auto"
->>>>>>> 86e4dfb6
+            className="akui-btn akui-btn-primary flex text-center h-10 mb-4 p-2 w-full  m-auto"
             target="_blank"
             rel="noreferrer"
           >
@@ -46,11 +38,7 @@
       )}
       <a
         href="https://accountkit.alchemy.com/react/quickstart"
-<<<<<<< HEAD
-        className="btn-secondary btn lg:bg-transparent lg:btn-link md:w-auto h-10 font-semibold flex justify-center mb-6 lg:mb-0"
-=======
-        className="akui-btn-secondary akui-btn md:bg-transparent md:akui-btn-link md:w-auto font-semibold flex justify-center mb-6 md:mb-0"
->>>>>>> 86e4dfb6
+        className="akui-btn-secondary akui-btn lg:bg-transparent lg:akui-btn-link md:w-auto h-10 font-semibold flex justify-center mb-6 lg:mb-0"
         target="_blank"
         rel="noreferrer"
       >
