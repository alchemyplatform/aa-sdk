--- conflicted
+++ resolved
@@ -27,11 +27,7 @@
       </p>
       <div className="flex flex-col lg:flex-row w-full mt-4">
         <button
-<<<<<<< HEAD
-          className="btn btn-primary w-full lg:w-auto mb-4 lg:mb-0 flex-1 m-0 lg:mr-2"
-=======
-          className="akui-btn akui-btn-primary w-full lg:w-auto mb-2 lg:mb-0 flex-1 m-0 lg:mr-2"
->>>>>>> 86e4dfb6
+          className="akui-btn akui-btn-primary w-full lg:w-auto mb-4 lg:mb-0 flex-1 m-0 lg:mr-2"
           onClick={() => {
             logout();
           }}
