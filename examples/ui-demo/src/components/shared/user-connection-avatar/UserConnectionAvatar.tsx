import { cn } from "@/lib/utils";
import { useConfig } from "@/app/state";
import { UserAvatar } from "@/components/shared/UserAvatar";

import { useAccount, useUser } from "@account-kit/react";
import { ChevronDown } from "@/components/icons/chevron-down";
import truncateAddress from "@/utils/truncate-address";

import { DeploymentStatusIndicator } from "@/components/shared/DeploymentStatusIndicator";

interface UserConnectionAvatarProps {
  isFocused?: boolean;
  showDeploymentStatus?: boolean;
}
const UserConnectionAvatar = ({
  isFocused,
  showDeploymentStatus = true,
}: UserConnectionAvatarProps) => {
  const { config } = useConfig();
  const user = useUser();
<<<<<<< HEAD
  const { address: SCAUserAddress } = useAccount({ type: "LightAccount" });

  const isEOAUser = user?.type === "eoa";
=======
  const { nftTransfered: deploymentStatus } = useConfig();
>>>>>>> 566b2064

  const currentTheme = config.ui.theme;

  if (!user) {
    return null;
  }

  return (
    <div className="flex flex-row items-center">
      <div className="relative w-[40px] h-[40px]">
        <UserAvatar
          address={SCAUserAddress ?? user.address}
          primaryColor={config.ui.primaryColor[currentTheme]}
        />
        {showDeploymentStatus && (
          <div
            className={cn(
              "bg-[#fff] p-[2px] rounded-full absolute bottom-[-4px] left-[23px]",
              deploymentStatus && "p-[1px]"
            )}
          >
            <DeploymentStatusIndicator
              isDeployed={deploymentStatus}
              showCheckIcon
            />
          </div>
        )}
      </div>
      <div className="flex flex-col ml-3">
        <span className="text-fg-secondary text-left text-sm font-semibold">
          Hello,
        </span>
        <div className="flex flex-row items-center">
<<<<<<< HEAD
          <h3 className="text-fg-primary font-semibold text-left text-lg">
            {isEOAUser ? truncateAddress(user.address) : user.email}
=======
          <h3 className="text-fg-primary font-semibold text-left text-md sm:text-lg">
            {user.email}
>>>>>>> 566b2064
          </h3>
          <div className="ml-1 w-[20px] h-[20px] flex items-center justify-center">
            <ChevronDown
              stroke={currentTheme === "dark" ? "#fff" : "#000"}
              className={cn("transition", isFocused && "rotate-180")}
            />
          </div>
        </div>
      </div>
    </div>
  );
};

export { UserConnectionAvatar };<|MERGE_RESOLUTION|>--- conflicted
+++ resolved
@@ -18,13 +18,10 @@
 }: UserConnectionAvatarProps) => {
   const { config } = useConfig();
   const user = useUser();
-<<<<<<< HEAD
   const { address: SCAUserAddress } = useAccount({ type: "LightAccount" });
 
   const isEOAUser = user?.type === "eoa";
-=======
   const { nftTransfered: deploymentStatus } = useConfig();
->>>>>>> 566b2064
 
   const currentTheme = config.ui.theme;
 
@@ -58,13 +55,8 @@
           Hello,
         </span>
         <div className="flex flex-row items-center">
-<<<<<<< HEAD
           <h3 className="text-fg-primary font-semibold text-left text-lg">
             {isEOAUser ? truncateAddress(user.address) : user.email}
-=======
-          <h3 className="text-fg-primary font-semibold text-left text-md sm:text-lg">
-            {user.email}
->>>>>>> 566b2064
           </h3>
           <div className="ml-1 w-[20px] h-[20px] flex items-center justify-center">
             <ChevronDown
