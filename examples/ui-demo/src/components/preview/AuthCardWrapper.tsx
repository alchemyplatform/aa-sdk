--- conflicted
+++ resolved
@@ -1,11 +1,6 @@
 import { useConfig } from "@/app/state";
 import { cn } from "@/lib/utils";
-<<<<<<< HEAD
 import { AuthCard, useLogout, useUser } from "@account-kit/react";
-=======
-import { AuthCard, AuthType, useLogout, useUser } from "@account-kit/react";
-import { useMemo } from "react";
->>>>>>> 2adddf93
 
 export function AuthCardWrapper({ className }: { className?: string }) {
   const user = useUser();
