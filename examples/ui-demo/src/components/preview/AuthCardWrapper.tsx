"use client";

import { useConfig } from "@/app/state";
import { cn } from "@/lib/utils";
<<<<<<< HEAD
import { AuthCard, useSmartAccountClient, useUser } from "@account-kit/react";
import { MintCard } from "../shared/mint-card/MintCard";
import { LoadingIcon } from "../icons/loading";
=======
import { AuthCard, useUser } from "@account-kit/react";
>>>>>>> 73214a08
import { EOAPostLogin } from "../shared/eoa-post-login/EOAPostLogin";
import { MintCard } from "../shared/MintCard";

export function AuthCardWrapper({ className }: { className?: string }) {
  const { config } = useConfig();

  return (
    <div
      className={cn(
        "flex flex-col flex-1 overflow-y-auto scrollbar-none relative h-full w-full",
        config.ui.theme === "dark" ? "bg-black/70" : "bg-white",
        className
      )}
    >
      <div className="flex flex-1 justify-center items-center px-6">
        <RenderContent />
      </div>
    </div>
  );
}

const RenderContent = () => {
  const user = useUser();
  const hasUser = !!user;

  if (!hasUser) {
    return (
      <div className="flex flex-col gap-2 w-[368px]">
        <div className="modal bg-surface-default shadow-md overflow-hidden">
          <AuthCard />
        </div>
      </div>
    );
  }

  const isEOAUser = user.type === "eoa";

<<<<<<< HEAD
  if (hasClient) {
    return (
      <div className="py-14 pt-20 md:flex xl:block justify-center h-full w-full md:py-14">
        <MintCard />
      </div>
    );
  }

=======
>>>>>>> 73214a08
  if (isEOAUser) {
    return (
      <div className="py-14 pt-24 lg:pt-0 h-full lg:h-auto">
        <EOAPostLogin />
      </div>
    );
  }

  return (
    <div className="py-14 pt-20">
      <MintCard />
    </div>
  );
};<|MERGE_RESOLUTION|>--- conflicted
+++ resolved
@@ -2,15 +2,9 @@
 
 import { useConfig } from "@/app/state";
 import { cn } from "@/lib/utils";
-<<<<<<< HEAD
-import { AuthCard, useSmartAccountClient, useUser } from "@account-kit/react";
+import { AuthCard, useUser } from "@account-kit/react";
+import { EOAPostLogin } from "../shared/eoa-post-login/EOAPostLogin";
 import { MintCard } from "../shared/mint-card/MintCard";
-import { LoadingIcon } from "../icons/loading";
-=======
-import { AuthCard, useUser } from "@account-kit/react";
->>>>>>> 73214a08
-import { EOAPostLogin } from "../shared/eoa-post-login/EOAPostLogin";
-import { MintCard } from "../shared/MintCard";
 
 export function AuthCardWrapper({ className }: { className?: string }) {
   const { config } = useConfig();
@@ -46,17 +40,6 @@
 
   const isEOAUser = user.type === "eoa";
 
-<<<<<<< HEAD
-  if (hasClient) {
-    return (
-      <div className="py-14 pt-20 md:flex xl:block justify-center h-full w-full md:py-14">
-        <MintCard />
-      </div>
-    );
-  }
-
-=======
->>>>>>> 73214a08
   if (isEOAUser) {
     return (
       <div className="py-14 pt-24 lg:pt-0 h-full lg:h-auto">
