import { cn } from "@/lib/utils";
import { useConfig } from "@/src/app/state";
import { AuthCard, AuthType, useUser, useLogout } from "@account-kit/react";
import { useMemo } from "react";

export function AuthCardWrapper({ className }: { className?: string }) {
  const { config } = useConfig();
  const user = useUser();
  const { logout } = useLogout();

  const sections = useMemo<AuthType[][]>(() => {
    const output = [];
    if (config.auth.showEmail) {
      output.push([{ type: "email" as const }]);
    }

    output.push([{ type: "passkey" as const }]);

    return output;
  }, [config.auth]);

  return (
    <div
      className={cn(
        "flex flex-1 flex-col justify-center items-center overflow-auto",
        className
      )}
      style={{
        backgroundImage: "url(/images/grid.png)",
        backgroundSize: "100px",
        backgroundRepeat: "repeat",
      }}
    >
<<<<<<< HEAD
      {!user ? (
        <div className="flex flex-col gap-2 w-[368px]">
          <div className="modal bg-surface-default shadow-md">
            <AuthCard
              header={<AuthCardHeader />}
              showSignInText
              showNavigation
              sections={sections}
            />
          </div>
=======
      <div className="flex flex-col gap-2 w-[368px]">
        <div className="modal bg-surface-default shadow-md">
          <AuthCard
            header={<AuthCardHeader />}
            showSignInText
            showNavigation
            illustrationStyle={config.ui.illustrationStyle}
            sections={sections}
          />
>>>>>>> 2061f3dd
        </div>
      ) : (
        <button className="text-primary font-semibold text-sm px-3 py-[11px] bg-white border border-gray-300 rounded-lg hover:shadow-md" onClick={logout}>Logout</button>
      )}
    </div>
  );
}

function AuthCardHeader() {
  const {
    config: {
      ui: { logoDark, logoLight, theme },
    },
  } = useConfig();

  const logo = theme === "dark" ? logoDark : logoLight;

  if (!logo) return null;

  return (
    <img
      style={{ height: "60px", objectFit: "contain" }}
      src={logo.fileSrc}
      alt={logo.fileName}
    />
  );
}<|MERGE_RESOLUTION|>--- conflicted
+++ resolved
@@ -31,20 +31,9 @@
         backgroundRepeat: "repeat",
       }}
     >
-<<<<<<< HEAD
       {!user ? (
         <div className="flex flex-col gap-2 w-[368px]">
           <div className="modal bg-surface-default shadow-md">
-            <AuthCard
-              header={<AuthCardHeader />}
-              showSignInText
-              showNavigation
-              sections={sections}
-            />
-          </div>
-=======
-      <div className="flex flex-col gap-2 w-[368px]">
-        <div className="modal bg-surface-default shadow-md">
           <AuthCard
             header={<AuthCardHeader />}
             showSignInText
@@ -52,7 +41,7 @@
             illustrationStyle={config.ui.illustrationStyle}
             sections={sections}
           />
->>>>>>> 2061f3dd
+          </div>
         </div>
       ) : (
         <button className="text-primary font-semibold text-sm px-3 py-[11px] bg-white border border-gray-300 rounded-lg hover:shadow-md" onClick={logout}>Logout</button>
