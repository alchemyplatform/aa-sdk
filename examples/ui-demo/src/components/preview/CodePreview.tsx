import ExternalLink from "../shared/ExternalLink";
import { Prism as SyntaxHighlighter } from 'react-syntax-highlighter';
import { a11yDark } from 'react-syntax-highlighter/dist/esm/styles/prism';
import dedent from "dedent";
import { Check, Copy } from "lucide-react";
import { useState } from "react";
import { Config, DEFAULT_CONFIG, useConfig } from "@/app/state";
import { twMerge } from "tailwind-merge";

export function CodePreview({ className }: { className?: string }) {
  const { config } = useConfig()
  return (
    <div className={twMerge("flex flex-col gap-6 p-6 overflow-y-auto scrollbar-none", className)}>
      <div className="flex flex-col gap-2">
        <div className="font-semibold text-foreground text-xl">
          Export configuration
        </div>
        <div className="text-sm text-gray-600">
          To get started, simply paste the below code into your environment.
<<<<<<< HEAD
          You&apos;ll need to add your Alchemy API key and Gas Policy ID too. Login
=======
          You&apos;ll need to add your Alchemy API key and Gas Policy ID too. Log in
>>>>>>> 2adddf93
          to automatically inject the keys into the code below.{" "}
          <ExternalLink href="#" className="text-blue-600 font-semibold">
            Fully customize CSS here.
          </ExternalLink>
        </div>
      </div>
      <div className="flex flex-col gap-4">
        <div className="font-semibold text-secondary">Style</div>
        <CodeBlock title="tailwind.config.ts" code={getTailwindCode(config)} />
      </div>
      <div className="flex flex-col gap-4">
        <div className="font-semibold text-secondary">Config</div>
        <CodeBlock title="src/app/config.ts" code={getConfigCode(config)} />
      </div>
    </div>
  );
}

function CodeBlock({ title, code }: { title: string; code: string }) {
  const [copied, setCopied] = useState(false);

  const onCopy = () => {
    navigator.clipboard.writeText(code);
    setCopied(true);
    setTimeout(() => setCopied(false), 2000);
  }

  return (
    <div className="rounded-lg flex flex-col text-sm overflow-hidden">
      <div className="flex justify-between px-4 py-3 bg-gray-700 text-white font-medium">
        <div>{title}</div>
        <button onClick={onCopy} className="bg-white/10 rounded-lg h-7 w-7 flex justify-center items-center">
          {copied ? <Check size={16} /> : <Copy size={16} />}
        </button>
      </div>
      <SyntaxHighlighter showLineNumbers language="typescript" style={a11yDark} customStyle={{ margin: 0, background: '#1F2937', borderTopLeftRadius: 0, borderTopRightRadius: 0 }}>
        {code}
      </SyntaxHighlighter>
    </div>
  );
}


function getTailwindCode(config: Config) {
  const { ui } = config
  return dedent`
  import { withAccountKitUi, createColorSet } from "@alchemy/aa-alchemy/tailwind";
  import type { Config } from "tailwindcss";

  // wrap your existing tailwind config with 'withAccountKitUi'
  // docs on setting up tailwind here: https://tailwindcss.com/docs/installation
  export default withAccountKitUi(<your tailwind config>, {
    // override account kit themes
    colors: {
      "btn-primary": createColorSet("${ui.primaryColor.light}", "${ui.primaryColor.dark}"),
      "fg-accent-brand": createColorSet("${ui.primaryColor.light}", "${ui.primaryColor.dark}"),
    },${ui.borderRadius !== DEFAULT_CONFIG.ui.borderRadius ? `
    borderRadius: "${ui.borderRadius}",` : ''}
  })`;
}

function getConfigCode(config: Config) {
  const sections = []

  if (config.auth.showEmail) {
    sections.push([{ type: "email" }])
  }

  if (config.auth.showExternalWallets) {
    sections.push([{ type: "injected" }])
  }

  sections.push([{ type: "passkey" }])

  return dedent`
  const config = createConfig({
    // required
    rpcUrl: "/api/rpc",
    chain: sepolia,
    ssr: true,
  });
  
  const uiConfig = {
    auth: {
      sections: ${JSON.stringify(sections)},
      addPasskeyOnSignup: ${config.auth.addPasskey},
      illustrationStyle: ${config.ui.illustrationStyle},
    },
  };
`
}<|MERGE_RESOLUTION|>--- conflicted
+++ resolved
@@ -17,11 +17,7 @@
         </div>
         <div className="text-sm text-gray-600">
           To get started, simply paste the below code into your environment.
-<<<<<<< HEAD
-          You&apos;ll need to add your Alchemy API key and Gas Policy ID too. Login
-=======
           You&apos;ll need to add your Alchemy API key and Gas Policy ID too. Log in
->>>>>>> 2adddf93
           to automatically inject the keys into the code below.{" "}
           <ExternalLink href="#" className="text-blue-600 font-semibold">
             Fully customize CSS here.
