import { Key } from "@/components/icons/key";
import { Button } from "./Button";
import { LoadingIcon } from "@/components/icons/loading";
import { Transactions } from "./Transactions";
import { useMemo } from "react";
import { useRecurringTransactions } from "@/hooks/useRecurringTransactions";
import { alchemy, arbitrumSepolia } from "@account-kit/infra";
import { odyssey, splitOdysseyTransport } from "@/hooks/7702/transportSetup";
import { Card } from "./Card";
import { Badge } from "./Badge";

export const TransactionsCard = ({
  accountMode,
}: {
  accountMode: "7702" | "default";
}) => {
  const { cardStatus, isLoadingClient, transactions, handleTransactions } =
    useRecurringTransactions({
      mode: accountMode === "7702" ? "7702" : "default",
      chain: accountMode === "7702" ? odyssey : arbitrumSepolia,
      transport:
        accountMode === "7702"
          ? splitOdysseyTransport
          : alchemy({
              rpcUrl: "/api/rpc",
            }),
    });
  const buttonText = useMemo(() => {
    switch (cardStatus) {
      case "initial":
        return "Create session key";
      case "setup":
        return "Creating session key...";
      case "active":
        return "Transactions in progress...";
      case "done":
        return "Restart session key";
    }
  }, [cardStatus]);

<<<<<<< HEAD
  return (
    <div className="bg-bg-surface-default rounded-lg p-4 xl:p-6 w-full xl:w-[326px] xl:h-[500px] flex flex-col shadow-smallCard min-h-[220px]">
      <div className="flex xl:flex-col gap-4">
        <div className="flex-shrink-0 bg-[#EAEBFE] rounded-xl sm:mb-3 xl:mb-0 flex justify-center items-center relative h-[67px] w-[60px] sm:h-[154px] sm:w-[140px] xl:h-[222px] xl:w-full">
          <Key className="h-9 w-9 sm:h-[74px] sm:w-[74px] xl:h-[94px] xl:w-[94px]" />
        </div>
        <div className="w-full">
          <h3 className="text-fg-primary xl:text-xl font-semibold mb-2 xl:mb-3">
            Recurring transactions
          </h3>
=======
  const content = useMemo(
    () => (
      <>
        {cardStatus === "initial" ? (
          <p className="text-fg-primary text-sm">
            Set up a dollar-cost average order by creating a session key with
            permission to buy ETH every 10 seconds.
          </p>
        ) : cardStatus === "setup" ? (
          <div className="flex items-center">
            <LoadingIcon className="h-4 w-4 mr-2" />
            <p className="text-fg-primary text-sm">Creating session key...</p>
          </div>
        ) : (
          <Transactions transactions={transactions} />
        )}
      </>
    ),
    [cardStatus, transactions]
  );
>>>>>>> 6a8a7709

  return (
    <Card
      badgeSlot={<Badge text="New!" className="text-[#7c3AED] bg-[#F3F3FF]" />}
      imageSlot={
        <div className="flex-shrink-0 bg-[#EAEBFE] rounded-xl flex justify-center items-center relative h-[67px] w-[60px] sm:h-[154px] sm:w-[140px] xl:h-[222px] xl:w-full">
          <Key className="h-9 w-9 sm:h-[74px] sm:w-[74px] xl:h-[94px] xl:w-[94px]" />
        </div>
      }
      heading="Recurring transactions"
      content={content}
      buttons={
        <Button
          className="mt-auto w-full"
          onClick={handleTransactions}
          disabled={
            isLoadingClient || cardStatus === "setup" || cardStatus === "active"
          }
        >
          {buttonText}
        </Button>
      }
    />
  );
};<|MERGE_RESOLUTION|>--- conflicted
+++ resolved
@@ -38,18 +38,6 @@
     }
   }, [cardStatus]);
 
-<<<<<<< HEAD
-  return (
-    <div className="bg-bg-surface-default rounded-lg p-4 xl:p-6 w-full xl:w-[326px] xl:h-[500px] flex flex-col shadow-smallCard min-h-[220px]">
-      <div className="flex xl:flex-col gap-4">
-        <div className="flex-shrink-0 bg-[#EAEBFE] rounded-xl sm:mb-3 xl:mb-0 flex justify-center items-center relative h-[67px] w-[60px] sm:h-[154px] sm:w-[140px] xl:h-[222px] xl:w-full">
-          <Key className="h-9 w-9 sm:h-[74px] sm:w-[74px] xl:h-[94px] xl:w-[94px]" />
-        </div>
-        <div className="w-full">
-          <h3 className="text-fg-primary xl:text-xl font-semibold mb-2 xl:mb-3">
-            Recurring transactions
-          </h3>
-=======
   const content = useMemo(
     () => (
       <>
@@ -70,7 +58,6 @@
     ),
     [cardStatus, transactions]
   );
->>>>>>> 6a8a7709
 
   return (
     <Card
