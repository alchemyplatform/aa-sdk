import { AuthType } from "@account-kit/react";
import { KnownAuthProvider } from "@account-kit/signer";
import { Config } from "./config";

export function getSectionsForConfig(
  config: Config,
  walletConnectProjectId: string
): AuthType[][] {
  const {
    showEmail,
    showPasskey,
    showOAuth,
    oAuthMethods,
    showExternalWallets,
  } = config.auth;
  const sections: AuthType[][] = [];
  const midSection: AuthType[] = [];
  if (showEmail) {
    sections.push([{ type: "email", emailMode: "otp" }]);
  }
  if (showPasskey) {
    midSection.push({ type: "passkey" });
  }
  if (showOAuth) {
    for (const [method, enabled] of Object.entries(oAuthMethods)) {
<<<<<<< HEAD
      if (enabled && method === "discord") {
=======
      if (method === "twitter" && enabled) {
>>>>>>> d77c0a76
        midSection.push({
          type: "social",
          authProviderId: "auth0",
          mode: "popup",
<<<<<<< HEAD
          auth0Connection: "discord",
          displayName: "Discord",
          logoUrl: "/images/discord.svg",
=======
          auth0Connection: "twitter",
          displayName: "X",
          logoUrl: "/images/twitter.svg",
>>>>>>> d77c0a76
          scope: "openid profile",
        });
      } else if (enabled) {
        midSection.push({
          type: "social",
          authProviderId: method as KnownAuthProvider, // TODO: extend for BYO auth provider
          mode: "popup",
        });
      }
    }
  }
  if (midSection.length > 0) {
    sections.push(midSection);
  }
  if (showExternalWallets) {
    sections.push([
      {
        type: "external_wallets",
        walletConnect: { projectId: walletConnectProjectId },
      },
    ]);
  }
  return sections;
}<|MERGE_RESOLUTION|>--- conflicted
+++ resolved
@@ -1,6 +1,8 @@
 import { AuthType } from "@account-kit/react";
 import { KnownAuthProvider } from "@account-kit/signer";
 import { Config } from "./config";
+
+const SocialAuth0Providers = ["twitter", "discord"];
 
 export function getSectionsForConfig(
   config: Config,
@@ -23,26 +25,35 @@
   }
   if (showOAuth) {
     for (const [method, enabled] of Object.entries(oAuthMethods)) {
-<<<<<<< HEAD
-      if (enabled && method === "discord") {
-=======
-      if (method === "twitter" && enabled) {
->>>>>>> d77c0a76
-        midSection.push({
-          type: "social",
-          authProviderId: "auth0",
-          mode: "popup",
-<<<<<<< HEAD
-          auth0Connection: "discord",
-          displayName: "Discord",
-          logoUrl: "/images/discord.svg",
-=======
-          auth0Connection: "twitter",
-          displayName: "X",
-          logoUrl: "/images/twitter.svg",
->>>>>>> d77c0a76
-          scope: "openid profile",
-        });
+      if (enabled && SocialAuth0Providers.includes(method)) {
+        switch (method) {
+          case "twitter":
+            midSection.push({
+              type: "social",
+              authProviderId: "auth0",
+              mode: "popup",
+              auth0Connection: "twitter",
+              displayName: "X",
+              logoUrl: "/images/twitter.svg",
+              scope: "openid profile",
+            });
+
+            break;
+          case "discord":
+            midSection.push({
+              type: "social",
+              authProviderId: "auth0",
+              mode: "popup",
+              auth0Connection: "discord",
+              displayName: "Discord",
+              logoUrl: "/images/discord.svg",
+              scope: "openid profile",
+            });
+
+            break;
+          default:
+            break;
+        }
       } else if (enabled) {
         midSection.push({
           type: "social",
