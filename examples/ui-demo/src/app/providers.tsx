"use client";

<<<<<<< HEAD
import { AuthCardHeader } from "@/components/shared/AuthCardHeader";
import { ToastProvider } from "@/contexts/ToastProvider";
import { alchemy, arbitrumSepolia } from "@account-kit/infra";
import { AlchemyAccountProvider, createConfig } from "@account-kit/react";
import { QueryClient, QueryClientProvider } from "@tanstack/react-query";
import { PropsWithChildren, Suspense } from "react";
import { ConfigContextProvider, DEFAULT_CONFIG } from "./state";

const queryClient = new QueryClient();

const alchemyConfig = createConfig(
  {
    transport: alchemy({ rpcUrl: "/api/rpc" }),
    chain: arbitrumSepolia,
    ssr: true,
    policyId: process.env.NEXT_PUBLIC_PAYMASTER_POLICY_ID,
    enablePopupOauth: true,
  },
  {
    illustrationStyle: DEFAULT_CONFIG.ui.illustrationStyle,
    auth: {
      sections: [
        [{ type: "email" as const }],
        [{ type: "passkey" as const }],
        [
          {
            type: "social" as const,
            authProviderId: "google",
            mode: "popup",
          },
        ],
      ],
      addPasskeyOnSignup: DEFAULT_CONFIG.auth.addPasskey,
      header: (
        <AuthCardHeader
          theme={DEFAULT_CONFIG.ui.theme}
          logoDark={DEFAULT_CONFIG.ui.logoDark}
          logoLight={DEFAULT_CONFIG.ui.logoLight}
        />
      ),
    },
  }
);

export const Providers = (props: PropsWithChildren<{}>) => {
=======
import { ToastProvider } from "@/contexts/ToastProvider";
import { AlchemyClientState } from "@account-kit/core";
import { AlchemyAccountProvider } from "@account-kit/react";
import { QueryClientProvider } from "@tanstack/react-query";
import { PropsWithChildren, Suspense } from "react";
import { alchemyConfig, queryClient } from "./config";
import { ConfigContextProvider } from "./state";

export const Providers = (
  props: PropsWithChildren<{ initialState?: AlchemyClientState }>
) => {
>>>>>>> ff3b9e80
  return (
    <Suspense>
      <QueryClientProvider client={queryClient}>
        <AlchemyAccountProvider
          config={alchemyConfig}
          queryClient={queryClient}
          initialState={props.initialState}
        >
          <ToastProvider>
            <ConfigContextProvider>{props.children}</ConfigContextProvider>
          </ToastProvider>
        </AlchemyAccountProvider>
      </QueryClientProvider>
    </Suspense>
  );
};<|MERGE_RESOLUTION|>--- conflicted
+++ resolved
@@ -1,6 +1,5 @@
 "use client";
 
-<<<<<<< HEAD
 import { AuthCardHeader } from "@/components/shared/AuthCardHeader";
 import { ToastProvider } from "@/contexts/ToastProvider";
 import { alchemy, arbitrumSepolia } from "@account-kit/infra";
@@ -8,6 +7,7 @@
 import { QueryClient, QueryClientProvider } from "@tanstack/react-query";
 import { PropsWithChildren, Suspense } from "react";
 import { ConfigContextProvider, DEFAULT_CONFIG } from "./state";
+import { AlchemyClientState } from "@account-kit/core";
 
 const queryClient = new QueryClient();
 
@@ -45,20 +45,9 @@
   }
 );
 
-export const Providers = (props: PropsWithChildren<{}>) => {
-=======
-import { ToastProvider } from "@/contexts/ToastProvider";
-import { AlchemyClientState } from "@account-kit/core";
-import { AlchemyAccountProvider } from "@account-kit/react";
-import { QueryClientProvider } from "@tanstack/react-query";
-import { PropsWithChildren, Suspense } from "react";
-import { alchemyConfig, queryClient } from "./config";
-import { ConfigContextProvider } from "./state";
-
 export const Providers = (
   props: PropsWithChildren<{ initialState?: AlchemyClientState }>
 ) => {
->>>>>>> ff3b9e80
   return (
     <Suspense>
       <QueryClientProvider client={queryClient}>
