--- conflicted
+++ resolved
@@ -39,17 +39,10 @@
     <main className={`flex flex-col h-screen ${publicSans.className}`}>
       <TopNav />
       <div
-<<<<<<< HEAD
-        className={`px-4 md:px-6 xl:px-10 py-4 md:py-6 w-full max-w-screen-2xl mx-auto overflow-visible overflow-x-hidden ${inter.className} md:overflow-hidden`}
-      >
-        <div className="hidden md:flex gap-6 overflow-hidden">
-          <div className=" flex-col w-[272px] xl:w-[392px] bg-white border border-border rounded-lg p-6 overflow-y-auto scrollbar-none gap-10">
-=======
         className={`flex flex-col flex-1 px-4 sm:px-6 lg:px-10 py-4 sm:py-6 w-full max-w-screen-2xl mx-auto overflow-visible overflow-x-hidden ${inter.className} sm:overflow-hidden`}
       >
         <div className="hidden sm:flex flex-1 gap-6 overflow-hidden">
           <div className=" flex-col w-[272px] md:w-[392px] bg-white border border-border rounded-lg p-6 overflow-y-auto scrollbar-none gap-10">
->>>>>>> 52eda430
             <Authentication />
             <Styling />
           </div>
@@ -102,11 +95,7 @@
             {showCode && <CodePreview className="pt-[105px]" />}
           </div>
         </div>
-<<<<<<< HEAD
-        <div className="flex flex-1 flex-col gap-6 md:hidden">
-=======
         <div className="flex flex-1 flex-col gap-6 sm:hidden">
->>>>>>> 52eda430
           {!user ? (
             <MobileSplashPage />
           ) : (
