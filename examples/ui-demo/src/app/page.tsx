--- conflicted
+++ resolved
@@ -2,13 +2,6 @@
 
 import { Public_Sans, Inter } from "next/font/google";
 
-<<<<<<< HEAD
-import {
-  AuthCard,
-  AuthType,
-} from "@alchemy/aa-alchemy/react";
-=======
->>>>>>> 6f11dc00
 // eslint-disable-next-line import/extensions
 import { useLogout } from "@alchemy/aa-alchemy/react";
 import { useState } from "react";
