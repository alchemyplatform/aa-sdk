"use client";

import { Authentication } from "@/components/configuration/Authentication";
import { Styling } from "@/components/configuration/Styling";
import { Inter, Public_Sans } from "next/font/google";
import { useState } from "react";
import { AuthCardWrapper } from "../components/preview/AuthCardWrapper";
import { CodePreview } from "../components/preview/CodePreview";
import { CodePreviewSwitch } from "../components/shared/CodePreviewSwitch";
import { TopNav } from "../components/topnav/TopNav";
import { useUser } from "@account-kit/react";
<<<<<<< HEAD
import { RenderUserConnectionAvatar } from "@/components/shared/user-connection-avatar/RenderUserConnectionAvatar";
=======
import { useConfig } from "./state";
import { MobileSplashPage } from "@/components/preview/MobileSplashPage";
import { useLogout } from "@account-kit/react";
>>>>>>> aac08abb

const publicSans = Public_Sans({
  subsets: ["latin"],
  display: "swap",
});

const inter = Inter({
  subsets: ["latin"],
  display: "swap",
});

export default function Home() {
  const [showCode, setShowCode] = useState(false);
  const user = useUser();
  const { logout } = useLogout();
  return (
    <main
      className={`flex bg-gray-50 flex-col h-screen ${publicSans.className}`}
    >
      <TopNav />
      <div
        className={`flex flex-col flex-1 px-4 md:px-6 lg:px-10 py-4 md:py-6 w-full max-w-screen-2xl mx-auto overflow-visible overflow-x-hidden ${inter.className} md:overflow-hidden`}
      >
        <div className="hidden flex-1 gap-6 overflow-hidden md:flex">
          <div className="hidden md:flex flex-col basis-0 flex-1 bg-white border border-border rounded-lg p-6 overflow-y-auto scrollbar-none gap-10">
            <Authentication />
            <Styling />
          </div>

          <div className="flex flex-col flex-[2] basis-0 relative bg-white border border-border rounded-lg overflow-hidden">
            {/* Code toggle header */}
            <div
              className={`relative md:absolute h-auto px-6 pt-6 md:px-0 md:pt-0 md:h-7 md:top-6 flex items-center md:left-6 md:right-6 ${
                !user || showCode ? "justify-end" : "justify-between"
              }  z-10`}
            >
              {!showCode && user && <RenderUserConnectionAvatar />}
              <div className="hidden md:flex gap-2">
                <div className="bg-purple-50 text-[#8B5CF6] px-2 py-1 rounded text-xs font-semibold">
                  Code preview
                </div>
                <CodePreviewSwitch
                  checked={showCode}
                  onCheckedChange={setShowCode}
                />
              </div>
            </div>

            {/* Don't unmount when showing code preview so that the auth card retains its state */}
            <AuthCardWrapper className={showCode ? "hidden" : "mt-0"} />
            {showCode && <CodePreview />}
          </div>
        </div>
        <div className="flex flex-1 flex-col gap-6 md:hidden">
          {/* 
					  	TEMPORARY: Adding a logout button so users can properly logout. 
						This will be removed once we add the mint functionality to mobile.
					 */}
          {!user ? (
            <MobileSplashPage />
          ) : (
            <button
              className="btn btn-secondary"
              onClick={() => {
                logout();
              }}
            >
              Logout
            </button>
          )}
        </div>
      </div>
    </main>
  );
}<|MERGE_RESOLUTION|>--- conflicted
+++ resolved
@@ -9,13 +9,9 @@
 import { CodePreviewSwitch } from "../components/shared/CodePreviewSwitch";
 import { TopNav } from "../components/topnav/TopNav";
 import { useUser } from "@account-kit/react";
-<<<<<<< HEAD
 import { RenderUserConnectionAvatar } from "@/components/shared/user-connection-avatar/RenderUserConnectionAvatar";
-=======
-import { useConfig } from "./state";
 import { MobileSplashPage } from "@/components/preview/MobileSplashPage";
 import { useLogout } from "@account-kit/react";
->>>>>>> aac08abb
 
 const publicSans = Public_Sans({
   subsets: ["latin"],
