--- conflicted
+++ resolved
@@ -37,11 +37,7 @@
   const isEOAUser = user?.type === "eoa";
   return (
     <main
-<<<<<<< HEAD
-      className={`flex flex-col h-auto min-h-screen sm:min-h-0 sm:h-screen bg-bg-main ${publicSans.className} bg-cover bg-center overflow-hidden`}
-=======
-      className={`flex flex-col h-screen sm:bg-bg-main ${publicSans.className} bg-cover bg-center`}
->>>>>>> c00381a7
+      className={`flex flex-col h-auto sm:bg-bg-main min-h-screen sm:min-h-0 sm:h-screen ${publicSans.className} bg-cover bg-center overflow-hidden`}
     >
       <TopNav />
       <div
