--- conflicted
+++ resolved
@@ -47,16 +47,7 @@
                 !user || showCode ? "justify-end" : "justify-between"
               }  z-10`}
             >
-<<<<<<< HEAD
               {!showCode && user && <RenderUserConnectionAvatar />}
-              <div className="hidden md:flex gap-2">
-                <div className="bg-purple-50 text-[#8B5CF6] px-2 py-1 rounded text-xs font-semibold">
-=======
-              {!showCode && user && (
-                <UserConnectionAvatarWithPopover
-                  deploymentStatus={nftTransfered}
-                />
-              )}
               <div className="flex gap-2 items-center">
                 <div
                   className={cn(
@@ -66,7 +57,6 @@
                       : "bg-[#EFF4F9] text-[#374151]"
                   )}
                 >
->>>>>>> bc190423
                   Code preview
                 </div>
                 <CodePreviewSwitch
