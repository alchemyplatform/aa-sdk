--- conflicted
+++ resolved
@@ -24,11 +24,9 @@
 import { erc20MintableAbi } from "./7702/dca/abi/erc20Mintable";
 import { genEntityId } from "./7702/genEntityId";
 import { SESSION_KEY_VALIDITY_TIME_SECONDS } from "./7702/constants";
-<<<<<<< HEAD
 import { useToast } from "@/hooks/useToast";
-=======
 import { AlchemyTransport } from "@account-kit/infra";
->>>>>>> 8736bd0e
+
 
 export type CardStatus = "initial" | "setup" | "active" | "done";
 
@@ -146,31 +144,19 @@
       return handleError(new Error("missing swap txn hash"));
     }
 
-<<<<<<< HEAD
     setTransactions((prev) =>
       prev.map((txn, idx) =>
         idx === transactionIndex
           ? {
               ...txn,
               state: "complete",
-              externalLink: odyssey.blockExplorers
-                ? `${odyssey.blockExplorers?.default.url}/tx/${txnHash}`
+              externalLink: clientOptions.chain.blockExplorers
+                ? `${clientOptions.chain.blockExplorers.default.url}/tx/${txnHash}`
                 : undefined,
             }
           : txn
       )
     );
-=======
-    setTransactions((prev) => {
-      const newState = [...prev];
-      newState[transactionIndex].state = "complete";
-      newState[transactionIndex].externalLink = clientOptions.chain
-        .blockExplorers
-        ? `${clientOptions.chain.blockExplorers.default.url}/tx/${txnHash}`
-        : undefined;
-      return newState;
-    });
->>>>>>> 8736bd0e
   };
 
   // Mock method to fire transactions
