--- conflicted
+++ resolved
@@ -18,13 +18,13 @@
   TimeRangeModule,
 } from "@account-kit/smart-contracts/experimental";
 import { SingleSignerValidationModule } from "@account-kit/smart-contracts/experimental";
-import { useMAv2Client } from "./useMAv2Client";
 import { DEMO_USDC_ADDRESS, SWAP_VENUE_ADDRESS } from "./7702/dca/constants";
 import { swapAbi } from "./7702/dca/abi/swap";
 import { erc20MintableAbi } from "./7702/dca/abi/erc20Mintable";
 import { genEntityId } from "./7702/genEntityId";
 import { SESSION_KEY_VALIDITY_TIME_SECONDS } from "./7702/constants";
 import { AlchemyTransport } from "@account-kit/infra";
+import { useModularAccountV2Client } from "./useModularAccountV2Client";
 
 export type CardStatus = "initial" | "setup" | "active" | "done";
 
@@ -71,25 +71,12 @@
   const [sessionKeyEntityId] = useState<number>(() => genEntityId());
   const [sessionKeyAdded, setSessionKeyAdded] = useState<boolean>(false);
 
-<<<<<<< HEAD
-  const { client, isLoadingClient } = useMAv2Client({
-    mode,
-    chain: odyssey,
-    transport: splitOdysseyTransport,
-  });
-
-  const { client: sessionKeyClient } = useMAv2Client({
-    mode,
-    chain: odyssey,
-    transport: splitOdysseyTransport,
-=======
   const { client, isLoadingClient } = useModularAccountV2Client({
     ...clientOptions,
   });
 
   const { client: sessionKeyClient } = useModularAccountV2Client({
     ...clientOptions,
->>>>>>> 8736bd0e
     localKeyOverride: {
       key: localSessionKey,
       entityId: sessionKeyEntityId,
