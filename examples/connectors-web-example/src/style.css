--- conflicted
+++ resolved
@@ -20,14 +20,7 @@
   }
 }
 
-<<<<<<< HEAD
-input {  
-  width: 30ch;
-}
-
-=======
-/* OAuth Buttons Styling */
-#oauth-auth {
+#oauth-auth, #email-auth, #wallet-actions, #session-controls {
   margin: 20px 0;
   padding: 20px;
   border: 1px solid #333;
@@ -80,14 +73,6 @@
   background: #333;
 }
 
-/* Session Controls */
-#session-controls {
-  margin-top: 2rem;
-  padding: 1rem;
-  border: 1px solid #ddd;
-  border-radius: 4px;
-}
-
 .disconnect-btn {
   background: #666;
   color: white;
@@ -121,7 +106,6 @@
   cursor: pointer;
 }
 
-/* Status Messages */
 #oauth-status {
   margin-top: 10px;
   padding: 8px;
@@ -130,24 +114,19 @@
   min-height: 20px;
 }
 
-/* Email Auth Styling */
-#email-auth {
-  margin: 20px 0;
-  padding: 20px;
-  border: 1px solid #333;
-  border-radius: 8px;
-}
 
-#email-auth input {
+input[type="text"], input[type="email"] {
   padding: 8px 12px;
   margin: 5px;
   border: 1px solid #333;
   border-radius: 4px;
   background: transparent;
   color: inherit;
+  width: 32ch;
 }
 
-#email-auth button {
+#email-auth button,
+#wallet-actions button {
   padding: 8px 16px;
   margin: 5px;
   background: #10b981;
@@ -155,19 +134,20 @@
   border: none;
   border-radius: 4px;
   cursor: pointer;
+  min-width: 16ch;
 }
 
-#email-auth button:hover {
+#email-auth button:hover,
+#wallet-actions button:hover {
   background: #059669;
 }
 
 @media (prefers-color-scheme: light) {
-  #oauth-auth, #email-auth {
+  #oauth-auth, #email-auth, #wallet-actions, #session-controls {
     border-color: #ddd;
   }
 
-  #email-auth input {
+  input[type="text"], input[type="email"] {
     border-color: #ddd;
   }
-}
->>>>>>> 62fc5eff
+}