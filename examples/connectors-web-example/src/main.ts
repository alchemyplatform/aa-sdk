--- conflicted
+++ resolved
@@ -24,8 +24,8 @@
 globalThis.Buffer = Buffer;
 
 // E2E Testing Variables
-const STORAGE_KEY = 'alchemyAuth.authSession'
-let testResults: { [key: string]: boolean } = {}
+const STORAGE_KEY = "alchemyAuth.authSession";
+let testResults: { [key: string]: boolean } = {};
 
 // DOM helper functions
 function updateStatus(elementId: string, message: string) {
@@ -258,6 +258,27 @@
   }
 }
 
+// Helper function to resolve Alchemy connector
+function resolveAlchemyAuthConnector(config: any) {
+  return config.connectors.find((c: any) => c.id === "alchemyAuth");
+}
+
+// Force disconnect handler (used by testing)
+async function handleForceDisconnect() {
+  try {
+    await disconnect(config);
+    localStorage.clear();
+    sessionStorage.clear();
+    updateStatus("disconnect-status", "Force disconnect completed!");
+  } catch (error) {
+    console.error("Force disconnect error:", error);
+    updateStatus(
+      "disconnect-status",
+      `Force disconnect error: ${(error as Error).message}`,
+    );
+  }
+}
+
 document.querySelector<HTMLDivElement>("#app")!.innerHTML = `
   <div>
     <div id="account">
@@ -411,9 +432,6 @@
           <br />
           chainId: ${account.chainId ?? ""}
         </div>
-<<<<<<< HEAD
-      `
-=======
         ${
           account.status === "connected"
             ? `<div id="chain-buttons">
@@ -448,7 +466,6 @@
           await handleSwitchChain(chainId);
         });
       });
->>>>>>> db456292
     },
   });
 }
@@ -515,308 +532,338 @@
 function getStorageContents() {
   try {
     // Use the correct wagmi storage key format
-    const stored = localStorage.getItem(`wagmi.${STORAGE_KEY}`)
-    return stored ? JSON.parse(stored) : null
-  } catch (error) {
-    console.warn('Error reading storage:', error)
-    return null
+    const stored = localStorage.getItem(`wagmi.${STORAGE_KEY}`);
+    return stored ? JSON.parse(stored) : null;
+  } catch (error) {
+    console.warn("Error reading storage:", error);
+    return null;
   }
 }
 
 function updateTestResults() {
-  const resultsElement = document.getElementById('test-results')
+  const resultsElement = document.getElementById("test-results");
   if (resultsElement) {
     const resultsHTML = Object.entries(testResults)
-      .map(([test, passed]) =>
-        `<div class="${passed ? 'test-pass' : 'test-fail'}">${test}: ${passed ? 'PASS' : 'FAIL'}</div>`
+      .map(
+        ([test, passed]) =>
+          `<div class="${passed ? "test-pass" : "test-fail"}">${test}: ${passed ? "PASS" : "FAIL"}</div>`,
       )
-      .join('')
-    resultsElement.innerHTML = resultsHTML || '<em>No tests run yet</em>'
+      .join("");
+    resultsElement.innerHTML = resultsHTML || "<em>No tests run yet</em>";
   }
 }
 
 function updateStorageDisplay() {
-  const storageElement = document.getElementById('storage-display')
+  const storageElement = document.getElementById("storage-display");
   if (storageElement) {
-    const storage = getStorageContents()
+    const storage = getStorageContents();
     if (storage) {
       try {
         // Handle potential double-encoding by checking if storage is already a string
-        let dataToDisplay = storage
-        if (typeof storage === 'string') {
+        let dataToDisplay = storage;
+        if (typeof storage === "string") {
           try {
-            dataToDisplay = JSON.parse(storage)
+            dataToDisplay = JSON.parse(storage);
           } catch {
             // If parsing fails, display as string
-            dataToDisplay = storage
+            dataToDisplay = storage;
           }
         }
 
         // Format with proper indentation
-        const formattedJson = JSON.stringify(dataToDisplay, null, 2)
-        storageElement.innerHTML = `<pre>${formattedJson}</pre>`
+        const formattedJson = JSON.stringify(dataToDisplay, null, 2);
+        storageElement.innerHTML = `<pre>${formattedJson}</pre>`;
       } catch (error) {
-        storageElement.innerHTML = `<pre>Error formatting storage: ${error}</pre>`
+        storageElement.innerHTML = `<pre>Error formatting storage: ${error}</pre>`;
       }
     } else {
-      storageElement.innerHTML = '<em>No stored session data</em>'
+      storageElement.innerHTML = "<em>No stored session data</em>";
     }
   }
 }
 
 async function handleTestPersistence() {
-  updateStatus('test-status', 'Testing persistence...')
-
-  try {
-    const account = getAccount(config)
-    let storage = getStorageContents()
+  updateStatus("test-status", "Testing persistence...");
+
+  try {
+    const account = getAccount(config);
+    let storage = getStorageContents();
 
     if (!storage) {
-      updateStatus('test-status', 'No storage found - session may not be persisting')
-      testResults['Storage persistence'] = false
-      updateTestResults()
-      return
+      updateStatus(
+        "test-status",
+        "No storage found - session may not be persisting",
+      );
+      testResults["Storage persistence"] = false;
+      updateTestResults();
+      return;
     }
 
     // Handle potential double-encoding (same logic as updateStorageDisplay)
-    if (typeof storage === 'string') {
+    if (typeof storage === "string") {
       try {
-        storage = JSON.parse(storage)
+        storage = JSON.parse(storage);
       } catch {
-        console.warn('Failed to parse storage JSON')
+        console.warn("Failed to parse storage JSON");
       }
     }
 
     // If we have storage but aren't connected, try reconnecting
-    if (account.status !== 'connected') {
-      updateStatus('test-status', '🚨 Storage exists but not connected - trying to reconnect...')
+    if (account.status !== "connected") {
+      updateStatus(
+        "test-status",
+        "🚨 Storage exists but not connected - trying to reconnect...",
+      );
 
       try {
-        await reconnect(config)
+        await reconnect(config);
         // Wait a moment for the connection to settle
-        await new Promise(resolve => setTimeout(resolve, 1000))
-        const newAccount = getAccount(config)
-        console.log('Debug - After reconnect:', newAccount.status, newAccount.address)
-
-        if (newAccount.status !== 'connected') {
-          updateStatus('test-status', '❌ Reconnect failed - session restoration broken')
-          testResults['Session restoration'] = false
-          updateTestResults()
-          return
+        await new Promise((resolve) => setTimeout(resolve, 1000));
+        const newAccount = getAccount(config);
+        console.log(
+          "Debug - After reconnect:",
+          newAccount.status,
+          newAccount.address,
+        );
+
+        if (newAccount.status !== "connected") {
+          updateStatus(
+            "test-status",
+            "❌ Reconnect failed - session restoration broken",
+          );
+          testResults["Session restoration"] = false;
+          updateTestResults();
+          return;
         }
       } catch (reconnectError) {
-        updateStatus('test-status', `❌ Reconnect error: ${(reconnectError as Error).message}`)
-        testResults['Session restoration'] = false
-        updateTestResults()
-        return
+        updateStatus(
+          "test-status",
+          `❌ Reconnect error: ${(reconnectError as Error).message}`,
+        );
+        testResults["Session restoration"] = false;
+        updateTestResults();
+        return;
       }
     }
 
-    const currentAccount = getAccount(config)
+    const currentAccount = getAccount(config);
 
     // Test data consistency
-    const addressMatch = currentAccount.address?.toLowerCase() === storage.user?.address?.toLowerCase()
-    const chainMatch = currentAccount.chainId === storage.chainId
-    const notExpired = storage.expirationDateMs > Date.now()
-    const isConnected = currentAccount.status === 'connected'
-
-
-    testResults['Session restoration'] = isConnected
-    testResults['Address consistency'] = addressMatch
-    testResults['Chain consistency'] = chainMatch
-    testResults['Session not expired'] = notExpired
-    testResults['Storage persistence'] = !!storage
-
-    updateTestResults()
+    const addressMatch =
+      currentAccount.address?.toLowerCase() ===
+      storage.user?.address?.toLowerCase();
+    const chainMatch = currentAccount.chainId === storage.chainId;
+    const notExpired = storage.expirationDateMs > Date.now();
+    const isConnected = currentAccount.status === "connected";
+
+    testResults["Session restoration"] = isConnected;
+    testResults["Address consistency"] = addressMatch;
+    testResults["Chain consistency"] = chainMatch;
+    testResults["Session not expired"] = notExpired;
+    testResults["Storage persistence"] = !!storage;
+
+    updateTestResults();
 
     if (isConnected && addressMatch && chainMatch && notExpired) {
-      updateStatus('test-status', '✅ Persistence test PASSED - Session restored successfully!')
+      updateStatus(
+        "test-status",
+        "✅ Persistence test PASSED - Session restored successfully!",
+      );
     } else {
-      const issues = []
-      if (!isConnected) issues.push('not connected')
-      if (!addressMatch) issues.push('address mismatch')
-      if (!chainMatch) issues.push('chain mismatch')
-      if (!notExpired) issues.push('session expired')
-      updateStatus('test-status', `❌ Persistence test FAILED: ${issues.join(', ')}`)
-    }
-
-  } catch (error) {
-    updateStatus('test-status', `Persistence test error: ${(error as Error).message}`)
+      const issues = [];
+      if (!isConnected) issues.push("not connected");
+      if (!addressMatch) issues.push("address mismatch");
+      if (!chainMatch) issues.push("chain mismatch");
+      if (!notExpired) issues.push("session expired");
+      updateStatus(
+        "test-status",
+        `❌ Persistence test FAILED: ${issues.join(", ")}`,
+      );
+    }
+  } catch (error) {
+    updateStatus(
+      "test-status",
+      `Persistence test error: ${(error as Error).message}`,
+    );
   }
 }
 
 async function handleTestResume() {
-  updateStatus('test-status', 'Testing resume from storage...')
-
-  try {
-    const alchemyConnector = resolveAlchemyAuthConnector(config)
+  updateStatus("test-status", "Testing resume from storage...");
+
+  try {
+    const alchemyConnector = resolveAlchemyAuthConnector(config);
     if (!alchemyConnector) {
-      updateStatus('test-status', 'Error: Could not find Alchemy connector')
-      return
+      updateStatus("test-status", "Error: Could not find Alchemy connector");
+      return;
     }
 
     // Test isAuthorized (should be fast)
-    const startTime = Date.now()
-    const isAuthorized = await alchemyConnector.isAuthorized()
-    const authTime = Date.now() - startTime
-
-    testResults['isAuthorized performance'] = authTime < 100 // Should be < 100ms
-    testResults['Session authorized'] = isAuthorized
+    const startTime = Date.now();
+    const isAuthorized = await alchemyConnector.isAuthorized();
+    const authTime = Date.now() - startTime;
+
+    testResults["isAuthorized performance"] = authTime < 100; // Should be < 100ms
+    testResults["Session authorized"] = isAuthorized;
 
     if (isAuthorized) {
-      updateStatus('test-status', `✅ Resume test PASSED (${authTime}ms)`)
-      testResults['Resume available'] = true
+      updateStatus("test-status", `✅ Resume test PASSED (${authTime}ms)`);
+      testResults["Resume available"] = true;
     } else {
-      updateStatus('test-status', '❌ Resume test FAILED - No valid session')
-      testResults['Resume available'] = false
-    }
-
-    updateTestResults()
-
-  } catch (error) {
-    updateStatus('test-status', `Resume test error: ${(error as Error).message}`)
-    testResults['Resume available'] = false
-    updateTestResults()
+      updateStatus("test-status", "❌ Resume test FAILED - No valid session");
+      testResults["Resume available"] = false;
+    }
+
+    updateTestResults();
+  } catch (error) {
+    updateStatus(
+      "test-status",
+      `Resume test error: ${(error as Error).message}`,
+    );
+    testResults["Resume available"] = false;
+    updateTestResults();
   }
 }
 
 function handleViewStorage() {
-  updateStorageDisplay()
-  updateStatus('test-status', 'Storage contents updated')
+  updateStorageDisplay();
+  updateStatus("test-status", "Storage contents updated");
 }
 
 async function handleManualConnect() {
   try {
-    updateStatus('test-status', 'Testing manual connection...')
-
-    const alchemyConnector = resolveAlchemyAuthConnector(config)
+    updateStatus("test-status", "Testing manual connection...");
+
+    const alchemyConnector = resolveAlchemyAuthConnector(config);
     if (!alchemyConnector) {
-      updateStatus('test-status', '❌ Could not find Alchemy connector')
-      return
-    }
-
-    console.log('🔍 Testing isAuthorized...')
-    const isAuthorized = await alchemyConnector.isAuthorized()
-    console.log('isAuthorized result:', isAuthorized)
+      updateStatus("test-status", "❌ Could not find Alchemy connector");
+      return;
+    }
+
+    console.log("🔍 Testing isAuthorized...");
+    const isAuthorized = await alchemyConnector.isAuthorized();
+    console.log("isAuthorized result:", isAuthorized);
 
     if (!isAuthorized) {
-      updateStatus('test-status', '❌ Connector not authorized - no valid session')
-      return
-    }
-
-    updateStatus('test-status', '🔄 Connector authorized, attempting connect...')
-
-    const connectStart = Date.now()
-    await connect(config, { connector: alchemyConnector })
-    const connectTime = Date.now() - connectStart
-
-    const account = getAccount(config)
-    console.log('Connect result:', account)
-
-    if (account.status === 'connected') {
-      updateStatus('test-status', `✅ Manual connect succeeded in ${connectTime}ms`)
+      updateStatus(
+        "test-status",
+        "❌ Connector not authorized - no valid session",
+      );
+      return;
+    }
+
+    updateStatus(
+      "test-status",
+      "🔄 Connector authorized, attempting connect...",
+    );
+
+    const connectStart = Date.now();
+    await connect(config, { connector: alchemyConnector });
+    const connectTime = Date.now() - connectStart;
+
+    const account = getAccount(config);
+    console.log("Connect result:", account);
+
+    if (account.status === "connected") {
+      updateStatus(
+        "test-status",
+        `✅ Manual connect succeeded in ${connectTime}ms`,
+      );
     } else {
-      updateStatus('test-status', `⚠️ Connect returned but status is: ${account.status}`)
-    }
-
-  } catch (error) {
-    updateStatus('test-status', `❌ Manual connect failed: ${(error as Error).message}`)
-    console.error('Manual connect error:', error)
-  }
-}
-
-async function handleClearStorage() {
-  try {
-    updateStatus('test-status', 'Clearing storage...')
+      updateStatus(
+        "test-status",
+        `⚠️ Connect returned but status is: ${account.status}`,
+      );
+    }
+  } catch (error) {
+    updateStatus(
+      "test-status",
+      `❌ Manual connect failed: ${(error as Error).message}`,
+    );
+    console.error("Manual connect error:", error);
+  }
+}
+
+async function handleTestClearStorage() {
+  try {
+    updateStatus("test-status", "Clearing storage...");
 
     // Use the existing force disconnect which clears everything
-    await handleForceDisconnect()
-
-    updateStorageDisplay()
-    testResults = {}
-    updateTestResults()
-    updateStatus('test-status', 'Storage cleared successfully!')
-
-  } catch (error) {
-    updateStatus('test-status', `Error clearing storage: ${(error as Error).message}`)
+    await handleForceDisconnect();
+
+    updateStorageDisplay();
+    testResults = {};
+    updateTestResults();
+    updateStatus("test-status", "Storage cleared successfully!");
+  } catch (error) {
+    updateStatus(
+      "test-status",
+      `Error clearing storage: ${(error as Error).message}`,
+    );
   }
 }
 
 function setupPersistenceTesting() {
-  const testPersistenceBtn = document.getElementById('test-persistence')
-  const testResumeBtn = document.getElementById('test-resume')
-  const manualConnectBtn = document.getElementById('manual-connect')
-  const viewStorageBtn = document.getElementById('view-storage')
-  const clearStorageBtn = document.getElementById('clear-storage')
-
-  testPersistenceBtn?.addEventListener('click', handleTestPersistence)
-  testResumeBtn?.addEventListener('click', handleTestResume)
-  manualConnectBtn?.addEventListener('click', handleManualConnect)
-  viewStorageBtn?.addEventListener('click', handleViewStorage)
-  clearStorageBtn?.addEventListener('click', handleClearStorage)
+  const testPersistenceBtn = document.getElementById("test-persistence");
+  const testResumeBtn = document.getElementById("test-resume");
+  const manualConnectBtn = document.getElementById("manual-connect");
+  const viewStorageBtn = document.getElementById("view-storage");
+  const clearStorageBtn = document.getElementById("clear-storage");
+
+  testPersistenceBtn?.addEventListener("click", handleTestPersistence);
+  testResumeBtn?.addEventListener("click", handleTestResume);
+  manualConnectBtn?.addEventListener("click", handleManualConnect);
+  viewStorageBtn?.addEventListener("click", handleViewStorage);
+  clearStorageBtn?.addEventListener("click", handleTestClearStorage);
 
   // Initial display update
-  updateTestResults()
-  updateStorageDisplay()
+  updateTestResults();
+  updateStorageDisplay();
 }
 
 function setupApp(element: HTMLDivElement) {
-<<<<<<< HEAD
-  setupConnectorButtons(element)
-  setupAccountWatcher(element)
-  setupEmailAuth()
-  setupOauthAuth()
-  setupWalletActions()
-  setupSessionControls()
-  setupPersistenceTesting() // Add E2E testing
-=======
   setupConnectorButtons(element);
   setupAccountWatcher(element);
   setupEmailAuth();
   setupOauthAuth();
   setupWalletActions();
   setupSessionControls();
->>>>>>> db456292
+  setupPersistenceTesting(); // Add E2E testing
 
   // Handle OAuth redirect on page load
   handleOauthRedirectOnLoad();
 
-<<<<<<< HEAD
   // Attempt graceful reconnection on page load
-
   // Use a slight delay to let the app fully initialize
   setTimeout(async () => {
     try {
       // Check if we have an Alchemy connector and if it's authorized
-      const alchemyConnector = resolveAlchemyAuthConnector(config)
+      const alchemyConnector = resolveAlchemyAuthConnector(config);
       if (alchemyConnector) {
-        const isAuthorized = await alchemyConnector.isAuthorized()
+        const isAuthorized = await alchemyConnector.isAuthorized();
 
         if (isAuthorized) {
           try {
-            await connect(config, { connector: alchemyConnector })
+            await connect(config, { connector: alchemyConnector });
           } catch (connectError) {
             // If direct connect fails, try reconnect as fallback
-            const reconnectPromise = reconnect(config)
+            const reconnectPromise = reconnect(config);
             const timeoutPromise = new Promise((_, reject) => {
-              setTimeout(() => reject(new Error('Reconnect timeout after 15s')), 15000)
-            })
-
-            await Promise.race([reconnectPromise, timeoutPromise])
+              setTimeout(
+                () => reject(new Error("Reconnect timeout after 15s")),
+                15000,
+              );
+            });
+
+            await Promise.race([reconnectPromise, timeoutPromise]);
           }
         }
       } else {
         // If no Alchemy connector, try standard reconnect
-        await reconnect(config)
+        await reconnect(config);
       }
     } catch (error) {
       // Silent fail - no existing session to reconnect
     }
-  }, 100)
-=======
-  // Attempt to reconnect on app start
-  reconnect(config).catch(() => {
-    // Ignore reconnection errors on startup
-  });
->>>>>>> db456292
+  }, 100);
 }