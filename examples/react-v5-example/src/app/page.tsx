"use client";

import {
  useAccount,
  useAccountEffect,
  useChainId,
  useConnectorClient,
  useDisconnect,
  useSendTransaction,
  useSignMessage,
  useSignTypedData,
  useSwitchChain,
  useVerifyMessage,
  useVerifyTypedData,
  useWalletClient,
  useCapabilities,
  useSendCalls,
  useWaitForCallsStatus,
} from "wagmi";
<<<<<<< HEAD
import { useSendCalls } from "wagmi/experimental"; // TODO(v5): why is this still experimental? do we have old wagmi version?
import {
  usePrepareCalls,
  usePrepareSwap,
  useSendEmailOtp,
  useSendPreparedCalls,
  useSubmitOtpCode,
} from "@alchemy/react";
import { zeroAddress, Address } from "viem";
import { useState } from "react";
=======
import { useSendEmailOtp, useSubmitOtpCode } from "@alchemy/react";
import { zeroAddress } from "viem";
>>>>>>> 3bfe1033

export default function Home() {
  const account = useAccount();

  useAccountEffect({
    onConnect(data) {
      console.log("Account connected:", data);
    },
    onDisconnect() {
      console.log("Account disconnected");
    },
  });

  return (
    <div className="flex flex-col items-center justify-items-center min-h-screen p-12 gap-6">
      <p className="font-semibold">
        {account.isConnected ? "Connected" : "Not connected"}
      </p>
      {!account.isConnected ? (
        <EmailAuthDemo />
      ) : (
        <>
          <ChainControls />
          <ConnectorClientDemo />
          <WalletClientDemo />
          <SigningDemo />
          <SendCallsDemo />
<<<<<<< HEAD
          <SwapDemoWrapper />
          <PrepareAndSendCallsDemoWrapper />
=======
          <SendTransactionDemo />
          <CapabilitiesDemo />
>>>>>>> 3bfe1033
        </>
      )}
    </div>
  );
}

const ChainControls = () => {
  const account = useAccount();
  const chainId = useChainId();
  const { chains, switchChainAsync } = useSwitchChain();
  const { disconnect } = useDisconnect();

  return (
    <div className="flex flex-col gap-4 items-center">
      <p>Address: {account.address}</p>
      <p>Chain ID: {chainId}</p>
      <div className="flex gap-3 flex-wrap">
        {chains.map((chain) => (
          <button
            key={chain.id}
            onClick={async () => await switchChainAsync({ chainId: chain.id })}
            className="enabled:cursor-pointer disabled:cursor-not-allowed rounded bg-blue-500 px-4 py-2 font-bold text-white enabled:hover:bg-blue-700 text-sm disabled:opacity-50"
            disabled={chain.id === chainId}
          >
            Switch to {chain.name}
          </button>
        ))}
        <button
          onClick={() => disconnect()}
          className="cursor-pointer rounded bg-red-500 px-4 py-2 font-bold text-white hover:bg-red-700 text-sm"
        >
          Disconnect
        </button>
      </div>
    </div>
  );
};

const CapabilitiesDemo = () => {
  const { data: capabilities } = useCapabilities();

  return (
    <div className="flex flex-col gap-2 items-center">
      <p className="font-semibold">Wallet Capabilities</p>
      {capabilities && (
        <pre className="text-xs bg-gray-100 p-3 rounded max-w-2xl overflow-auto">
          {JSON.stringify(capabilities, null, 2)}
        </pre>
      )}
    </div>
  );
};

const ConnectorClientDemo = () => {
  const { data: connectorClient } = useConnectorClient();

  return (
    <div className="flex flex-col gap-2 items-center">
      <p className="font-semibold">Connector Client</p>
      {connectorClient && (
        <div className="text-xs bg-gray-100 p-3 rounded max-w-2xl">
          <p>Name: {connectorClient.name}</p>
          <p>Type: {connectorClient.type}</p>
          <p>Chain ID: {connectorClient.chain.id}</p>
          <p>Account: {connectorClient.account.address}</p>
        </div>
      )}
    </div>
  );
};

const WalletClientDemo = () => {
  const { data: walletClient } = useWalletClient();

  return (
    <div className="flex flex-col gap-2 items-center">
      <p className="font-semibold">Wallet Client</p>
      {walletClient && (
        <div className="text-xs bg-gray-100 p-3 rounded max-w-2xl">
          <p>Name: {walletClient.name}</p>
          <p>Type: {walletClient.type}</p>
          <p>Chain ID: {walletClient.chain.id}</p>
          <p>Account: {walletClient.account.address}</p>
        </div>
      )}
    </div>
  );
};

const EmailAuthDemo = () => {
  const { sendEmailOtpAsync, isSuccess: sentEmailOtp } = useSendEmailOtp();
  const { submitOtpCodeAsync } = useSubmitOtpCode();

  return (
    <div className="flex gap-3">
      <button
        className="cursor-pointer rounded bg-blue-500 px-4 py-2 font-bold text-white hover:bg-blue-700"
        onClick={async () => {
          const email = prompt("Enter your email:");
          if (!email) {
            return;
          }
          await sendEmailOtpAsync({ email });
        }}
      >
        {sentEmailOtp ? "Resend" : "Send"} OTP
      </button>
      {sentEmailOtp && (
        <button
          className="cursor-pointer rounded bg-blue-500 px-4 py-2 font-bold text-white hover:bg-blue-700"
          onClick={async () => {
            const otpCode = prompt("Enter the OTP code:");
            if (!otpCode) {
              return;
            }
            await submitOtpCodeAsync({ otpCode });
          }}
        >
          Enter OTP
        </button>
      )}
    </div>
  );
};

const SigningDemo = () => {
  const account = useAccount();

  const {
    signMessageAsync,
    variables: signMessageVariables,
    data: messageSignature,
  } = useSignMessage();

  const { data: isMessageVerified } = useVerifyMessage({
    address: account.address,
    message: signMessageVariables?.message,
    signature: messageSignature,
  });

  const {
    signTypedDataAsync,
    variables: signTypedDataVariables,
    data: typedDataSignature,
  } = useSignTypedData();

  const { data: isTypedDataVerified } = useVerifyTypedData({
    ...signTypedDataVariables,
    address: account.address,
    signature: typedDataSignature,
  });

  const handleSignMessage = async () => {
    const message = prompt("Enter message to sign:");
    if (!message) {
      return;
    }

    try {
      const signature = await signMessageAsync({ message });
      alert(`Signature: ${signature}`);
    } catch (error) {
      console.error(error);
      alert("Failed to sign message");
    }
  };

  const handleSignTypedData = async () => {
    const typedData = {
      domain: {
        name: "Ether Mail",
        version: "1",
        chainId: account.chainId,
        verifyingContract:
          "0xCcCCccccCCCCcCCCCCCcCcCccCcCCCcCcccccccC" as const,
      },
      types: {
        Person: [
          { name: "name", type: "string" },
          { name: "wallet", type: "address" },
        ],
        Mail: [
          { name: "from", type: "Person" },
          { name: "to", type: "Person" },
          { name: "contents", type: "string" },
        ],
      },
      primaryType: "Mail" as const,
      message: {
        from: {
          name: "Cow",
          wallet: "0xCD2a3d9F938E13CD947Ec05AbC7FE734Df8DD826",
        },
        to: {
          name: "Bob",
          wallet: "0xbBbBBBBbbBBBbbbBbbBbbbbBBbBbbbbBbBbbBBbB",
        },
        contents: "Hello, Bob!",
      },
    };

    try {
      const signature = await signTypedDataAsync(typedData);
      alert(`Signature: ${signature}`);
    } catch (error) {
      console.error(error);
      alert("Failed to sign typed data");
    }
  };

  return (
    <div className="flex flex-col gap-2 items-center">
      <div className="flex gap-3 flex-wrap justify-center">
        <button
          onClick={handleSignMessage}
          className="cursor-pointer rounded bg-blue-500 px-4 py-2 font-bold text-white hover:bg-blue-700 text-sm"
        >
          Sign Message
        </button>
        <button
          onClick={handleSignTypedData}
          className="cursor-pointer rounded bg-blue-500 px-4 py-2 font-bold text-white hover:bg-blue-700 text-sm"
        >
          Sign Typed Data
        </button>
      </div>
      {isMessageVerified && <p>Message signature verified!</p>}
      {isTypedDataVerified && <p>Typed data signature verified!</p>}
    </div>
  );
};

const SendCallsDemo = () => {
  const {
    sendCalls,
    isPending,
    data: sendCallsResult,
    error: sendCallsError,
  } = useSendCalls();

  const {
    data: callsStatus,
    isLoading: isWaitingForCalls,
    error: callsStatusError,
  } = useWaitForCallsStatus({
    id: sendCallsResult?.id,
    query: {
      enabled: !!sendCallsResult,
    },
  });

  return (
    <div className="flex flex-col gap-2 items-center">
      <button
        disabled={isPending}
        onClick={() => {
          sendCalls({
            calls: [{ to: zeroAddress, data: "0x" }],
          });
        }}
        className="enabled:cursor-pointer disabled:cursor-not-allowed rounded bg-blue-500 px-4 py-2 font-bold text-white enabled:hover:bg-blue-700 text-sm disabled:opacity-50"
      >
        Send Calls
      </button>
      {sendCallsResult && (
        <p className="break-all max-w-xl">Calls sent: {sendCallsResult.id}</p>
      )}
      {isWaitingForCalls && <p>Waiting for calls to confirm...</p>}
      {callsStatus && (
        <div className="text-xs bg-green-100 p-3 rounded max-w-2xl">
          <p className="font-semibold">Calls Status</p>
          <p>Status: {callsStatus.status}</p>
          <p>Status Code: {callsStatus.statusCode}</p>
        </div>
      )}
      {sendCallsError && (
        <p className="break-all max-w-xl">
          Error sending calls: {JSON.stringify(sendCallsError)}
        </p>
      )}
      {callsStatusError && (
        <p className="break-all max-w-xl">
          Error getting calls status: {JSON.stringify(callsStatusError)}
        </p>
      )}
    </div>
  );
};

const SendTransactionDemo = () => {
  const {
    sendTransaction,
    isPending,
    data: sendTransactionResult,
    error: sendTransactionError,
  } = useSendTransaction();

  return (
    <div className="flex flex-col gap-2 items-center">
      <button
        disabled={isPending}
        onClick={() => {
          sendTransaction({
            to: zeroAddress,
            data: "0x",
          });
        }}
        className="enabled:cursor-pointer disabled:cursor-not-allowed rounded bg-blue-500 px-4 py-2 font-bold text-white enabled:hover:bg-blue-700 text-sm disabled:opacity-50"
      >
        Send Transaction
      </button>
      {sendTransactionResult && (
        <p className="break-all max-w-xl">
          Transaction sent: {sendTransactionResult}
        </p>
      )}
      {sendTransactionError && (
        <p className="break-all max-w-xl">
          Error sending transaction: {JSON.stringify(sendTransactionError)}
        </p>
      )}
    </div>
  );
};

const USDC_ARB = "0xaf88d065e77c8cc2239327c5edb3a432268e5831" as const;
const DAI_ARB = "0xda10009cbd5d07dd0cecc66161fc93d7c9000da1" as const;

const SwapDemoWrapper = () => {
  const [fromAmount, setFromAmount] = useState<bigint | undefined>(undefined);

  return fromAmount ? (
    <SwapDemo fromAmount={fromAmount} fromToken={USDC_ARB} toToken={DAI_ARB} />
  ) : (
    <button
      onClick={() => {
        const amount = prompt("Enter from amount (in base units):");
        if (!amount) {
          return;
        }
        setFromAmount(BigInt(amount));
      }}
      className="cursor-pointer rounded bg-blue-500 px-4 py-2 font-bold text-white hover:bg-blue-700 text-sm"
    >
      Prepare Swap
    </button>
  );
};

const SwapDemo = ({
  fromToken,
  toToken,
  fromAmount,
}: {
  fromToken: Address;
  toToken: Address;
  fromAmount: bigint;
}) => {
  const {
    data: preparedSwap,
    error: prepareSwapError,
    isFetching,
  } = usePrepareSwap({
    fromToken,
    toToken,
    fromAmount,
  });

  console.log({ preparedSwap, prepareSwapError });

  const {
    sendPreparedCalls,
    data: submitSwapResult,
    error: submitSwapError,
    isPending,
  } = useSendPreparedCalls();

  return (
    <div className="flex flex-col gap-2 items-center">
      {preparedSwap && "Swap prepared! (see console)"}
      {prepareSwapError && `Error preparing swap (see console)`}
      <button
        disabled={!preparedSwap || isFetching || isPending}
        onClick={() => {
          if (!preparedSwap) {
            return;
          }
          sendPreparedCalls(preparedSwap);
        }}
        className="cursor-pointer rounded bg-blue-500 px-4 py-2 font-bold text-white hover:bg-blue-700 text-sm"
      >
        Execute swap
      </button>
      {submitSwapResult && (
        <p className="break-all max-w-xl">Calls sent: {submitSwapResult.id}</p>
      )}
      {submitSwapError && (
        <p className="break-all max-w-xl">
          Error sending calls: {JSON.stringify(submitSwapError)}
        </p>
      )}
    </div>
  );
};

const PrepareAndSendCallsDemoWrapper = () => {
  const [isEnabled, setIsEnabled] = useState<boolean>(false);

  return isEnabled ? (
    <PrepareAndSendCallsDemo />
  ) : (
    <button
      onClick={() => setIsEnabled(true)}
      className="cursor-pointer rounded bg-blue-500 px-4 py-2 font-bold text-white hover:bg-blue-700 text-sm"
    >
      Prepare calls
    </button>
  );
};

const PrepareAndSendCallsDemo = () => {
  const {
    data: preparedCalls,
    error: prepareCallsError,
    isFetching,
  } = usePrepareCalls({
    calls: [{ to: zeroAddress, data: "0x" }],
  });

  console.log({ preparedCalls, prepareCallsError });

  const {
    sendPreparedCalls,
    data: sendCallsResult,
    error: sendCallsError,
    isPending,
  } = useSendPreparedCalls();

  return (
    <div className="flex flex-col gap-2 items-center">
      {preparedCalls && "Calls prepared! (see console)"}
      {prepareCallsError && `Error preparing calls (see console)`}
      <button
        disabled={!preparedCalls || isFetching || isPending}
        onClick={() => {
          if (!preparedCalls) {
            return;
          }
          sendPreparedCalls(preparedCalls);
        }}
        className="cursor-pointer rounded bg-blue-500 px-4 py-2 font-bold text-white hover:bg-blue-700 text-sm"
      >
        Send Calls
      </button>
      {sendCallsResult && (
        <p className="break-all max-w-xl">Calls sent: {sendCallsResult.id}</p>
      )}
      {sendCallsError && (
        <p className="break-all max-w-xl">
          Error sending calls: {JSON.stringify(sendCallsError)}
        </p>
      )}
    </div>
  );
};<|MERGE_RESOLUTION|>--- conflicted
+++ resolved
@@ -17,8 +17,6 @@
   useSendCalls,
   useWaitForCallsStatus,
 } from "wagmi";
-<<<<<<< HEAD
-import { useSendCalls } from "wagmi/experimental"; // TODO(v5): why is this still experimental? do we have old wagmi version?
 import {
   usePrepareCalls,
   usePrepareSwap,
@@ -28,10 +26,6 @@
 } from "@alchemy/react";
 import { zeroAddress, Address } from "viem";
 import { useState } from "react";
-=======
-import { useSendEmailOtp, useSubmitOtpCode } from "@alchemy/react";
-import { zeroAddress } from "viem";
->>>>>>> 3bfe1033
 
 export default function Home() {
   const account = useAccount();
@@ -59,13 +53,10 @@
           <WalletClientDemo />
           <SigningDemo />
           <SendCallsDemo />
-<<<<<<< HEAD
+          <SendTransactionDemo />
           <SwapDemoWrapper />
           <PrepareAndSendCallsDemoWrapper />
-=======
-          <SendTransactionDemo />
           <CapabilitiesDemo />
->>>>>>> 3bfe1033
         </>
       )}
     </div>
